--- conflicted
+++ resolved
@@ -935,17 +935,6 @@
       domContentLoaded: maybeGetTiming(timestamps.domContentLoaded),
     };
 
-<<<<<<< HEAD
-    const frames = keyEvents
-      .filter(evt => evt.name === 'FrameCommittedInBrowser')
-      .map(evt => evt.args.data)
-      .filter(/** @return {data is {frame: string, url: string}} */ data => {
-        return Boolean(data && data.frame && data.url);
-      });
-
-
-=======
->>>>>>> 6ff20c82
     return {
       timings,
       timestamps,
