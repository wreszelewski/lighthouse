/**
 * @license Copyright 2017 The Lighthouse Authors. All Rights Reserved.
 * Licensed under the Apache License, Version 2.0 (the "License"); you may not use this file except in compliance with the License. You may obtain a copy of the License at http://www.apache.org/licenses/LICENSE-2.0
 * Unless required by applicable law or agreed to in writing, software distributed under the License is distributed on an "AS IS" BASIS, WITHOUT WARRANTIES OR CONDITIONS OF ANY KIND, either express or implied. See the License for the specific language governing permissions and limitations under the License.
 */
/**
  * @fileoverview Gathers all images used on the page with their src, size,
  *   and attribute information. Executes script in the context of the page.
  */
'use strict';

const log = require('lighthouse-logger');
const FRGatherer = require('../../fraggle-rock/gather/base-gatherer.js');
const pageFunctions = require('../../lib/page-functions.js');
const URL = require('../../lib/url-shim.js');
const FontSize = require('./seo/font-size.js');

/* global window, getElementsInDocument, Image, getNodeDetails, ShadowRoot */

/** @param {Element} element */
/* c8 ignore start */
function getClientRect(element) {
  const clientRect = element.getBoundingClientRect();
  return {
    // Just grab the DOMRect properties we want, excluding x/y/width/height
    top: clientRect.top,
    bottom: clientRect.bottom,
    left: clientRect.left,
    right: clientRect.right,
  };
}
/* c8 ignore stop */

/**
 * If an image is within `picture`, the `picture` element's css position
 * is what we want to collect, since that position is relevant to CLS.
 * @param {Element} element
 * @param {CSSStyleDeclaration} computedStyle
 */
/* c8 ignore start */
function getPosition(element, computedStyle) {
  if (element.parentElement && element.parentElement.tagName === 'PICTURE') {
    const parentStyle = window.getComputedStyle(element.parentElement);
    return parentStyle.getPropertyValue('position');
  }
  return computedStyle.getPropertyValue('position');
}
/* c8 ignore stop */

/**
 * @param {Array<Element>} allElements
 * @return {Array<LH.Artifacts.ImageElement>}
 */
/* c8 ignore start */
function getHTMLImages(allElements) {
  const allImageElements = /** @type {Array<HTMLImageElement>} */ (allElements.filter(element => {
    return element.localName === 'img';
  }));

  return allImageElements.map(element => {
    const computedStyle = window.getComputedStyle(element);
    const isPicture = !!element.parentElement && element.parentElement.tagName === 'PICTURE';
    const canTrustNaturalDimensions = !isPicture && !element.srcset;
    return {
      // currentSrc used over src to get the url as determined by the browser
      // after taking into account srcset/media/sizes/etc.
      src: element.currentSrc,
      srcset: element.srcset,
      displayedWidth: element.width,
      displayedHeight: element.height,
      clientRect: getClientRect(element),
      attributeWidth: element.getAttribute('width'),
      attributeHeight: element.getAttribute('height'),
      naturalDimensions: canTrustNaturalDimensions ?
        {width: element.naturalWidth, height: element.naturalHeight} :
        undefined,
      cssRules: undefined, // this will get overwritten below
      computedStyles: {
        position: getPosition(element, computedStyle),
        objectFit: computedStyle.getPropertyValue('object-fit'),
        imageRendering: computedStyle.getPropertyValue('image-rendering'),
      },
      isCss: false,
      isPicture,
      loading: element.loading,
      isInShadowDOM: element.getRootNode() instanceof ShadowRoot,
      // @ts-expect-error - getNodeDetails put into scope via stringification
      node: getNodeDetails(element),
    };
  });
}
/* c8 ignore stop */

/**
 * @param {Array<Element>} allElements
 * @return {Array<LH.Artifacts.ImageElement>}
 */
/* c8 ignore start */
function getCSSImages(allElements) {
  // Chrome normalizes background image style from getComputedStyle to be an absolute URL in quotes.
  // Only match basic background-image: url("http://host/image.jpeg") declarations
  const CSS_URL_REGEX = /^url\("([^"]+)"\)$/;

  /** @type {Array<LH.Artifacts.ImageElement>} */
  const images = [];

  for (const element of allElements) {
    const style = window.getComputedStyle(element);
    // If the element didn't have a CSS background image, we're not interested.
    if (!style.backgroundImage || !CSS_URL_REGEX.test(style.backgroundImage)) continue;

    const imageMatch = style.backgroundImage.match(CSS_URL_REGEX);
    // @ts-expect-error test() above ensures that there is a match.
    const url = imageMatch[1];

    images.push({
      src: url,
      srcset: '',
      displayedWidth: element.clientWidth,
      displayedHeight: element.clientHeight,
      clientRect: getClientRect(element),
      attributeWidth: null,
      attributeHeight: null,
      naturalDimensions: undefined,
      cssEffectiveRules: undefined,
      computedStyles: {
        position: getPosition(element, style),
        objectFit: '',
        imageRendering: style.getPropertyValue('image-rendering'),
      },
      isCss: true,
      isPicture: false,
      isInShadowDOM: element.getRootNode() instanceof ShadowRoot,
      // @ts-expect-error - getNodeDetails put into scope via stringification
      node: getNodeDetails(element),
    });
  }

  return images;
}
/* c8 ignore stop */

/** @return {Array<LH.Artifacts.ImageElement>} */
/* c8 ignore start */
function collectImageElementInfo() {
  /** @type {Array<Element>} */
  // @ts-expect-error - added by getElementsInDocumentFnString
  const allElements = getElementsInDocument();
  return getHTMLImages(allElements).concat(getCSSImages(allElements));
}
/* c8 ignore stop */

/**
 * @param {string} url
 * @return {Promise<{naturalWidth: number, naturalHeight: number}>}
 */
/* c8 ignore start */
function determineNaturalSize(url) {
  return new Promise((resolve, reject) => {
    const img = new Image();
    img.addEventListener('error', _ => reject(new Error('determineNaturalSize failed img load')));
    img.addEventListener('load', () => {
      resolve({
        naturalWidth: img.naturalWidth,
        naturalHeight: img.naturalHeight,
      });
    });

    img.src = url;
  });
}
/* c8 ignore stop */

/**
 * @param {Partial<Pick<LH.Crdp.CSS.CSSStyle, 'cssProperties'>>|undefined} rule
 * @param {string} property
 * @return {string | undefined}
 */
function findSizeDeclaration(rule, property) {
  if (!rule || !rule.cssProperties) return;

  const definedProp = rule.cssProperties.find(({name}) => name === property);
  if (!definedProp) return;

  return definedProp.value;
}

/**
 * Finds the most specific directly matched CSS font-size rule from the list.
 *
 * @param {Array<LH.Crdp.CSS.RuleMatch>|undefined} matchedCSSRules
 * @param {string} property
 * @return {string | undefined}
 */
function findMostSpecificCSSRule(matchedCSSRules, property) {
  /** @param {LH.Crdp.CSS.CSSStyle} declaration */
  const isDeclarationofInterest = (declaration) => findSizeDeclaration(declaration, property);
  const rule = FontSize.findMostSpecificMatchedCSSRule(matchedCSSRules, isDeclarationofInterest);
  if (!rule) return;

  return findSizeDeclaration(rule, property);
}

/**
 * @param {LH.Crdp.CSS.GetMatchedStylesForNodeResponse} matched CSS rules}
 * @param {string} property
 * @return {string | null}
 */
function getEffectiveSizingRule({attributesStyle, inlineStyle, matchedCSSRules}, property) {
  // CSS sizing can't be inherited.
  // We only need to check inline & matched styles.
  // Inline styles have highest priority.
  const inlineRule = findSizeDeclaration(inlineStyle, property);
  if (inlineRule) return inlineRule;

  const attributeRule = findSizeDeclaration(attributesStyle, property);
  if (attributeRule) return attributeRule;

  // Rules directly referencing the node come next.
  const matchedRule = findMostSpecificCSSRule(matchedCSSRules, property);
  if (matchedRule) return matchedRule;

  return null;
}

/**
 * @param {LH.Artifacts.ImageElement} element
 * @return {number}
 */
function getPixelArea(element) {
  if (element.naturalDimensions) {
    return element.naturalDimensions.height * element.naturalDimensions.width;
  }
  return element.displayedHeight * element.displayedWidth;
}

class ImageElements extends FRGatherer {
  /** @type {LH.Gatherer.GathererMeta} */
  meta = {
    supportedModes: ['snapshot', 'timespan', 'navigation'],
  };

  constructor() {
    super();
    /** @type {Map<string, {naturalWidth: number, naturalHeight: number}>} */
    this._naturalSizeCache = new Map();
  }

  /**
   * @param {LH.Gatherer.FRTransitionalDriver} driver
   * @param {LH.Artifacts.ImageElement} element
   */
  async fetchElementWithSizeInformation(driver, element) {
    const url = element.src;
    let size = this._naturalSizeCache.get(url);
    if (!size) {
      try {
        // We don't want this to take forever, 250ms should be enough for images that are cached
        driver.defaultSession.setNextProtocolTimeout(250);
        size = await driver.executionContext.evaluate(determineNaturalSize, {
          args: [url],
        });
        this._naturalSizeCache.set(url, size);
      } catch (_) {
        // determineNaturalSize fails on invalid images, which we treat as non-visible
      }
    }

    if (!size) return;
    element.naturalDimensions = {width: size.naturalWidth, height: size.naturalHeight};
  }

  /**
   * Images might be sized via CSS. In order to compute unsized-images failures, we need to collect
   * matched CSS rules to see if this is the case.
   * @url http://go/dwoqq (googlers only)
   * @param {LH.Gatherer.FRProtocolSession} session
   * @param {string} devtoolsNodePath
   * @param {LH.Artifacts.ImageElement} element
   */
  async fetchSourceRules(session, devtoolsNodePath, element) {
    try {
      const {nodeId} = await session.sendCommand('DOM.pushNodeByPathToFrontend', {
        path: devtoolsNodePath,
      });
      if (!nodeId) return;

      const matchedRules = await session.sendCommand('CSS.getMatchedStylesForNode', {
        nodeId: nodeId,
      });
      const width = getEffectiveSizingRule(matchedRules, 'width');
      const height = getEffectiveSizingRule(matchedRules, 'height');
      const aspectRatio = getEffectiveSizingRule(matchedRules, 'aspect-ratio');
      element.cssEffectiveRules = {width, height, aspectRatio};
    } catch (err) {
      if (/No node.*found/.test(err.message)) return;
      throw err;
    }
  }

  /**
   *
   * @param {LH.Gatherer.FRTransitionalDriver} driver
   * @param {LH.Artifacts.ImageElement[]} elements
   */
  async collectExtraDetails(driver, elements) {
    // Don't do more than 5s of this expensive devtools protocol work. See #11289
    let reachedGatheringBudget = false;
    setTimeout(_ => (reachedGatheringBudget = true), 5000);
    let skippedCount = 0;

    for (const element of elements) {
      element.mimeType = URL.guessMimeType(element.src);

      if (reachedGatheringBudget) {
        skippedCount++;
        continue;
      }

      // Need source rules to determine if sized via CSS (for unsized-images).
      if (!element.isInShadowDOM && !element.isCss) {
        await this.fetchSourceRules(driver.defaultSession, element.node.devtoolsNodePath, element);
      }
      // Images within `picture` behave strangely and natural size information isn't accurate,
      // CSS images have no natural size information at all. Try to get the actual size if we can.
      if (element.isPicture || element.isCss || element.srcset) {
        await this.fetchElementWithSizeInformation(driver, element);
      }
    }

    if (reachedGatheringBudget) {
      log.warn('ImageElements', `Reached gathering budget of 5s. Skipped extra details for ${skippedCount}/${elements.length}`); // eslint-disable-line max-len
    }
  }

  /**
   * @param {LH.Gatherer.FRTransitionalContext} context
   * @return {Promise<LH.Artifacts['ImageElements']>}
   */
  async getArtifact(context) {
    const session = context.driver.defaultSession;
    const executionContext = context.driver.executionContext;

    const elements = await executionContext.evaluate(collectImageElementInfo, {
      args: [],
      deps: [
        pageFunctions.getElementsInDocumentString,
        pageFunctions.getBoundingClientRectString,
        pageFunctions.getNodeDetailsString,
        getClientRect,
        getPosition,
        getHTMLImages,
        getCSSImages,
      ],
    });

    await Promise.all([
      session.sendCommand('DOM.enable'),
      session.sendCommand('CSS.enable'),
      session.sendCommand('DOM.getDocument', {depth: -1, pierce: true}),
    ]);

    // Spend our extra details budget on highest impact images.
    // Our best approximation of impact without network records is to use pixel area.
    elements.sort((a, b) => getPixelArea(b) - getPixelArea(a));

    await this.collectExtraDetails(context.driver, elements);

    await Promise.all([
      session.sendCommand('DOM.disable'),
      session.sendCommand('CSS.disable'),
    ]);

    return elements;
  }
<<<<<<< HEAD

  /**
   * @param {LH.Gatherer.FRTransitionalContext<'DevtoolsLog'>} context
   * @return {Promise<LH.Artifacts['ImageElements']>}
   */
  async getArtifact(context) {
    const devtoolsLog = context.dependencies.DevtoolsLog;
    const networkRecords = await NetworkRecords.request(trace, context);
    return this._getArtifact(context, networkRecords);
  }

  /**
   * @param {LH.Gatherer.PassContext} passContext
   * @param {LH.Gatherer.LoadData} loadData
   * @return {Promise<LH.Artifacts['ImageElements']>}
   */
  async afterPass(passContext, loadData) {
    return this._getArtifact({...passContext, dependencies: {}}, loadData.networkRecords);
  }
=======
>>>>>>> f4d6bca4
}

module.exports = ImageElements;<|MERGE_RESOLUTION|>--- conflicted
+++ resolved
@@ -373,28 +373,6 @@
 
     return elements;
   }
-<<<<<<< HEAD
-
-  /**
-   * @param {LH.Gatherer.FRTransitionalContext<'DevtoolsLog'>} context
-   * @return {Promise<LH.Artifacts['ImageElements']>}
-   */
-  async getArtifact(context) {
-    const devtoolsLog = context.dependencies.DevtoolsLog;
-    const networkRecords = await NetworkRecords.request(trace, context);
-    return this._getArtifact(context, networkRecords);
-  }
-
-  /**
-   * @param {LH.Gatherer.PassContext} passContext
-   * @param {LH.Gatherer.LoadData} loadData
-   * @return {Promise<LH.Artifacts['ImageElements']>}
-   */
-  async afterPass(passContext, loadData) {
-    return this._getArtifact({...passContext, dependencies: {}}, loadData.networkRecords);
-  }
-=======
->>>>>>> f4d6bca4
 }
 
 module.exports = ImageElements;