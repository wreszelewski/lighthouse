--- conflicted
+++ resolved
@@ -52,21 +52,17 @@
   }
 
   /**
-   * @param {LH.Result} results
+   * @param {LH.Result} result
    * @param {Element} container Parent element to render the report into.
    * @return {Element}
    */
-  renderReport(results, container) {
+  renderReport(result, container) {
     // Mutate the UIStrings if necessary (while saving originals)
     const originalUIStrings = JSON.parse(JSON.stringify(Util.UIStrings));
 
-<<<<<<< HEAD
-    const report = Util.prepareReportResult(results);
-=======
     this._dom.setLighthouseChannel(result.configSettings.channel || 'unknown');
 
     const report = Util.prepareReportResult(result);
->>>>>>> 066984d1
 
     container.textContent = ''; // Remove previous report.
     container.appendChild(this._renderReport(report));
@@ -138,22 +134,23 @@
     const placeholder = this._dom.find('.lh-scores-wrapper-placeholder', el);
     /** @type {HTMLDivElement} */ (placeholder.parentNode).replaceChild(domFragment, placeholder);
 
-    const minFetchTime = Math.min(...reports.map(report => new Date(report.fetchTime).getTime()));
-    const maxFetchTime = Math.max(...reports.map(report => new Date(report.fetchTime).getTime()));
-    const minFetchTimeFormatted = Util.formatDateTime(new Date(minFetchTime).toDateString());
-    const maxFetchTimeFormatted = Util.formatDateTime(new Date(maxFetchTime).toDateString());
-    this._dom.find('.lh-config__timestamp', el).textContent =
-      `${minFetchTimeFormatted} - ${maxFetchTimeFormatted}`;
+    // TODO(hoten) - report diff - remove now?
+    // const minFetchTime = Math.min(...reports.map(report => new Date(report.fetchTime).getTime()));
+    // const maxFetchTime = Math.max(...reports.map(report => new Date(report.fetchTime).getTime()));
+    // const minFetchTimeFormatted = Util.formatDateTime(new Date(minFetchTime).toDateString());
+    // const maxFetchTimeFormatted = Util.formatDateTime(new Date(maxFetchTime).toDateString());
+    // this._dom.find('.lh-config__timestamp', el).textContent =
+    //   `${minFetchTimeFormatted} - ${maxFetchTimeFormatted}`;
 
     // punt
-    this._dom.find('.lh-product-info__version', el).textContent = reports[0].lighthouseVersion;
-
-    this._dom.createChildOf(this._dom.find('.lh-metadata__results', el), 'div').textContent =
-      'Diff of Multiple Lighthouse Reports';
-
-    this._dom.find('.lh-metadata__url', el).remove();
-    this._dom.find('.lh-toolbar__url', el).remove();
-    this._dom.find('.lh-config__emulation', el).remove();
+    // this._dom.find('.lh-product-info__version', el).textContent = reports[0].lighthouseVersion;
+
+    // this._dom.createChildOf(this._dom.find('.lh-metadata__results', el), 'div').textContent =
+    //   'Diff of Multiple Lighthouse Reports';
+
+    // this._dom.find('.lh-metadata__url', el).remove();
+    // this._dom.find('.lh-toolbar__url', el).remove();
+    // this._dom.find('.lh-config__emulation', el).remove();
 
     return el;
   }
@@ -235,10 +232,15 @@
     if (reports.length < 2) throw new Error();
 
     for (const report of reports) {
-      if (report.reportCategories.length != baseReport.reportCategories.length) {
+      if (Object.keys(report.categories).length !== Object.keys(baseReport.categories).length) {
         throw new Error();
       }
-    }
+
+      if (Object.keys(report.categories).sort().join(',') !== Object.keys(baseReport.categories).sort().join(',')) {
+        throw new Error();
+      }
+    }
+    // end pre-conditions.
 
     let header;
     const headerContainer = this._dom.createElement('div');
@@ -247,7 +249,7 @@
       header = this._renderReportShortHeader();
     } else if (reports.length === 1) {
       headerContainer.classList.add('lh-header-sticky');
-      header = this._renderReportHeader(baseReport);
+      header = this._renderReportHeader();
     } else {
       header = this._renderDiffReportHeader(reports);
     }
@@ -275,12 +277,27 @@
 
     const categories = reportSection.appendChild(this._dom.createElement('div', 'lh-categories'));
 
-    for (const category of baseReport.reportCategories) {
+    for (const category of Object.values(baseReport.categories)) {
       const renderer = specificCategoryRenderers[category.id] || categoryRenderer;
+      const categoryFromEachReport =
+        reports.map(r => {
+          const matchingCategory = Object.values(r.categories).find(rc => rc.id === category.id);
+          if (!matchingCategory) {
+            // pre-condition makes this impossible.
+            throw new Error('category not found for one of the diff reports: ' + category.id);
+          }
+          return matchingCategory;
+        });
+      const categoryGroupsFromEachReport = reports.map(r => {
+        if (!r.categoryGroups) {
+          throw new Error('category not found for one of the diff reports: ' + category.id);
+        }
+        return r.categoryGroups;
+      });
+
       categories.appendChild(renderer.renderDiff(
-        // @ts-ignore
-        reports.map(r => r.reportCategories.find(rc => rc.id === category.id)),
-        reports.map(r => r.categoryGroups)
+        categoryFromEachReport,
+        categoryGroupsFromEachReport
       ));
     }
 
@@ -293,7 +310,7 @@
     //   });
     // }
 
-    const isSoloCategory = baseReport.reportCategories.length === 1;
+    const isSoloCategory = Object.keys(baseReport.categories).length === 1;
     if (isSoloCategory) {
       headerContainer.classList.add('lh-header--solo-category');
     } else {
@@ -308,7 +325,7 @@
         const defaultGauges = [];
         const customGauges = [];
 
-        for (const category of report.reportCategories) {
+        for (const category of Object.values(report.categories)) {
           const renderer = specificCategoryRenderers[category.id] || categoryRenderer;
           const categoryGauge = renderer.renderScoreGauge(category, report.categoryGroups || {});
 
@@ -325,8 +342,6 @@
       }
 
       const scoreScale = this._dom.cloneTemplate('#tmpl-lh-scorescale', this._templateContext);
-      this._dom.find('.lh-scorescale-label', scoreScale).textContent =
-        Util.UIStrings.scorescaleLabel;
       scoresContainer.appendChild(scoreScale);
     }
 
