--- conflicted
+++ resolved
@@ -50,28 +50,6 @@
   getServiceWorkerRegistrations: jest.fn().mockResolvedValue({registrations: []}),
 }));
 
-<<<<<<< HEAD
-const Runner = require('../runner.js');
-const GatherRunner = require('../gather/gather-runner.js');
-const driverMock = require('./gather/fake-driver.js');
-const Config = require('../config/config.js');
-const Audit = require('../audits/audit.js');
-const Gatherer = require('../gather/gatherers/gatherer.js');
-const assetSaver = require('../lib/asset-saver.js');
-
-const Driver = require('../gather/driver.js');
-const Connection = require('../gather/connections/connection.js');
-
-const fs = require('fs');
-const assert = require('assert').strict;
-const path = require('path');
-const LHError = require('../lib/lh-error.js');
-const i18n = require('../lib/i18n/i18n.js');
-
-/* eslint-env jest */
-
-=======
->>>>>>> 80295f2c
 describe('Runner', () => {
   const createGatherFn = url => {
     return opts => {
