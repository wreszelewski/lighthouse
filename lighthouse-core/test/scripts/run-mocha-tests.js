/**
 * @license Copyright 2022 The Lighthouse Authors. All Rights Reserved.
 * Licensed under the Apache License, Version 2.0 (the "License"); you may not use this file except in compliance with the License. You may obtain a copy of the License at http://www.apache.org/licenses/LICENSE-2.0
 * Unless required by applicable law or agreed to in writing, software distributed under the License is distributed on an "AS IS" BASIS, WITHOUT WARRANTIES OR CONDITIONS OF ANY KIND, either express or implied. See the License for the specific language governing permissions and limitations under the License.
 */

/**
 * @fileoverview
 * CLI tool for running mocha tests. Run with `yarn mocha`
 */

import fs from 'fs';
import path from 'path';
import {Worker, isMainThread, parentPort, workerData} from 'worker_threads';
import {once} from 'events';

import Mocha from 'mocha';
import yargs from 'yargs';
import * as yargsHelpers from 'yargs/helpers';
import glob from 'glob';

import {LH_ROOT} from '../../../root.js';
import {mochaGlobalSetup, mochaGlobalTeardown} from '../test-env/mocha-setup.js';

const failedTestsDir = `${LH_ROOT}/.tmp/failing-tests`;

if (!isMainThread && parentPort) {
  // Worker.
  const {test, mochaArgs, numberMochaInvocations} = workerData;
  const numberFailures = await runMocha([test], mochaArgs, numberMochaInvocations);
  parentPort?.postMessage({type: 'result', numberFailures});
  process.exit(0);
}

/** @param {string} text */
function escapeRegex(text) {
  return text.replace(/[-\\^$*+?.()|[\]{}]/g, '\\$&');
}

function getFailedTests() {
  const allFailedTests = [];
  for (const file of glob.sync('*.json', {cwd: failedTestsDir, absolute: true})) {
    allFailedTests.push(...JSON.parse(fs.readFileSync(file, 'utf-8')));
  }
  return allFailedTests;
}

// Some tests replace real modules with mocks in the global scope of the test file
// (outside 'before' lifecycle / a test unit). Before doing any lifecycle stuff, Mocha will load
// all test files (everything if --no-parallel, else each worker will load a subset of the files
// all at once). This results in unexpected mocks contaminating other test files.
//
// Tests do other undesired things in the global scope too, such as enabling fake timers.
//
// For now, we isolate a number of tests until they can be refactored.
//
// To run tests without isolation, and all in one process:
//    yarn mocha --no-isolation --no-parallel lighthouse-core/test
//
// Because mocha workers can divide up test files that mess with global scope in a way that
// _just happens_ to not cause anything to fail, use this command to verify that
// all necessary tests are isolated:
//    yarn mocha --no-parallel
// (also, just comment out the `testsToRunIsolated` below, as they won't impact this verification)
const testsToIsolate = new Set([
  // grep -lRE '^timers\.useFakeTimers' --include='*-test.*' --exclude-dir=node_modules
  'flow-report/test/common-test.tsx',
  'lighthouse-core/test/fraggle-rock/gather/session-test.js',
  'lighthouse-core/test/gather/driver-test.js',
  'lighthouse-core/test/gather/driver/execution-context-test.js',
  'lighthouse-core/test/gather/driver/navigation-test.js',
  'lighthouse-core/test/gather/driver/wait-for-condition-test.js',
  'lighthouse-core/test/gather/gatherers/css-usage-test.js',
  'lighthouse-core/test/gather/gatherers/image-elements-test.js',
  'lighthouse-core/test/gather/gatherers/inspector-issues-test.js',
  'lighthouse-core/test/gather/gatherers/js-usage-test.js',
  'lighthouse-core/test/gather/gatherers/source-maps-test.js',
  'lighthouse-core/test/gather/gatherers/trace-elements-test.js',
  'lighthouse-core/test/gather/gatherers/trace-test.js',

  // grep -lRE '^await td\.replace' --include='*-test.*' --exclude-dir=node_modules
  'lighthouse-core/test/fraggle-rock/gather/snapshot-runner-test.js',
  'lighthouse-core/test/fraggle-rock/gather/timespan-runner-test.js',
  'lighthouse-core/test/fraggle-rock/user-flow-test.js',
  'lighthouse-core/test/gather/driver/prepare-test.js',
  'lighthouse-core/test/gather/gatherers/link-elements-test.js',
  'lighthouse-core/test/gather/gatherers/service-worker-test.js',
  'lighthouse-core/test/runner-test.js',

  // grep -lRE --include='-test.js' 'mockDriverSubmodules|mockRunnerModule|mockDriverModule|mockDriverSubmodules|makeMocksForGatherRunner' --include='*-test.*' --exclude-dir=node_modules
  'lighthouse-core/test/fraggle-rock/gather/navigation-runner-test.js',
  'lighthouse-core/test/fraggle-rock/gather/snapshot-runner-test.js',
  'lighthouse-core/test/fraggle-rock/gather/timespan-runner-test.js',
  'lighthouse-core/test/fraggle-rock/user-flow-test.js',
  'lighthouse-core/test/gather/gather-runner-test.js',
  'lighthouse-core/test/gather/gatherers/dobetterweb/response-compression-test.js',
  'lighthouse-core/test/gather/gatherers/script-elements-test.js',
  'lighthouse-core/test/runner-test.js',

  // These tend to timeout in puppeteer when run in parallel with other tests.
  'lighthouse-core/test/fraggle-rock/scenarios/api-test-pptr.js',
  'lighthouse-core/test/fraggle-rock/scenarios/cross-origin-test-pptr.js',
  'lighthouse-core/test/fraggle-rock/scenarios/disconnect-test-pptr.js',

  // ?
  'clients/test/lightrider/lightrider-entry-test.js', // Runner overrides.
  'flow-report/test/flow-report-pptr-test.ts',
  'lighthouse-cli/test/cli/bin-test.js',
  'lighthouse-cli/test/cli/run-test.js',
  'lighthouse-core/test/config/config-test.js',
  'lighthouse-core/test/fraggle-rock/config/config-test.js',
  'lighthouse-core/test/lib/emulation-test.js',
  'lighthouse-core/test/lib/sentry-test.js',
  'report/test/clients/bundle-test.js',
  'report/test/clients/bundle-test.js',
  'shared/test/localization/format-test.js',
]);

const y = yargs(yargsHelpers.hideBin(process.argv));
// TODO: -t => --fgrep
const rawArgv = y
  .help('help')
  .usage('node $0 [<options>] <paths>')
  .parserConfiguration({'unknown-options-as-args': true})
  .option('_', {
    array: true,
    type: 'string',
  })
  .options({
    'testMatch': {
      type: 'string',
      describe: 'Glob pattern for collecting test files',
    },
    'update': {
      alias: 'u',
      type: 'boolean',
      default: false,
      describe: 'Update snapshots',
    },
    'isolation': {
      type: 'boolean',
      default: true,
    },
    'parallel': {
      type: 'boolean',
      // Although much faster, mocha's parallel test runner defers printing errors until
      // all tests have finished. This may be undesired for local development, so enable
      // parallel mode by default only in CI.
      // Also, good to default to false locally because that avoids missing cross-file
      // test contamination by chance of mocha splitting up the work in a way that hides it.
      default: Boolean(process.env.CI),
    },
    'bail': {
      alias: 'b',
      type: 'boolean',
      default: false,
    },
    't': {
      type: 'string',
      describe: 'an alias for --grep, to run only tests with matching titles',
    },
    'onlyFailures': {
      type: 'boolean',
    },
    'require': {
      type: 'string',
    },
  })
  .wrap(y.terminalWidth())
  .argv;
const argv =
  /** @type {Awaited<typeof rawArgv> & CamelCasify<Awaited<typeof rawArgv>>} */ (rawArgv);

process.env.SNAPSHOT_UPDATE = argv.update ? '1' : '';

// This captures all of our mocha tests except for:
// * flow-report, because it needs to provide additional mocha flags
// * various *-test-pptr.js integration tests, which are long so are handled explicitly in
//   specific package.json scripts
const defaultTestMatches = [
  'build/**/*-test.js',
  'clients/test/**/*-test.js',
  'lighthouse-cli/**/*-test.js',
  'lighthouse-core/**/*-test.js',
  'lighthouse-core/test/fraggle-rock/**/*-test-pptr.js',
  'report/**/*-test.js',
  'shared/**/*-test.js',
  'third-party/**/*-test.js',
  'treemap/**/*-test.js',
  'viewer/**/*-test.js',
];

const filterFilePatterns = argv._.filter(arg => !(typeof arg !== 'string' || arg.startsWith('--')));

function getTestFiles() {
  // Collect all the possible test files, based off the provided testMatch glob pattern
  // or the default patterns defined above.
  const testsGlob = argv.testMatch || `{${defaultTestMatches.join(',')}}`;
  const allTestFiles = glob.sync(testsGlob, {cwd: LH_ROOT, absolute: true});

  // If provided, filter the test files using a basic string includes on the absolute path of
  // each test file. Map back to a relative path because it's nice to keep the printed commands shorter.
  // Why pass `absolute: true` to glob above? So that this works:
  //     yarn mocha /Users/cjamcl/src/lighthouse/lighthouse-core/test/runner-test.js
  let filteredTests = (
    filterFilePatterns.length ?
      allTestFiles.filter((file) => filterFilePatterns.some(pattern => file.includes(pattern))) :
      allTestFiles
  ).map(testPath => path.relative(process.cwd(), testPath));

  let grep;
  if (argv.onlyFailures) {
    const failedTests = getFailedTests();
    if (failedTests.length === 0) throw new Error('no tests failed');

<<<<<<< HEAD
    const titles = getFailedTests().map(failed => failed.title);
=======
    const titles = failedTests.map(failed => failed.title);
>>>>>>> 1b1c1a46
    grep = new RegExp(titles.map(escapeRegex).join('|'));

    filteredTests = filteredTests.filter(file => failedTests.some(failed => failed.file === file));
  }

  if (filterFilePatterns.length) {
    console.log(`applied test filters: ${JSON.stringify(filterFilePatterns, null, 2)}`);
  }
  console.log(`running ${filteredTests.length} test files`);

  return {filteredTests, grep};
}

<<<<<<< HEAD
const {filteredTests: testsToRun, grep} = getTestFiles();
const testsToRunTogether = [];
const testsToRunIsolated = [];
for (const test of testsToRun) {
  if (argv.isolation && testsToIsolate.has(test)) {
    testsToRunIsolated.push(test);
  } else {
    testsToRunTogether.push(test);
  }
}

// If running only a single test file, no need for isolation at all. Move
// the singular test to `testsToRunTogether` so that it's run in-process,
// allowing for better DX when doing a `node --inspect-brk` workflow.
if (testsToRunTogether.length === 0 && testsToRunIsolated.length === 1) {
  testsToRunTogether.push(testsToRunIsolated[0]);
  testsToRunIsolated.splice(0, 1);
}

fs.rmSync(failedTestsDir, {recursive: true, force: true});
fs.mkdirSync(failedTestsDir, {recursive: true});

/**
 * @param {{numberFailures: number}} params
 */
function exit({numberFailures}) {
=======
/**
 * @param {{numberFailures: number, numberMochaInvocations: number}} params
 */
function exit({numberFailures, numberMochaInvocations}) {
>>>>>>> 1b1c1a46
  if (!numberFailures) {
    console.log('Tests passed');
    process.exit(0);
  }

  if (numberMochaInvocations === 1) {
    console.log('Tests failed');
    process.exit(1);
  }

  // If running many instances of mocha, failed results can get lost in the output.
  // So keep track of failures and re-print them at the very end.
  // See mocha-setup.js afterAll.

  const allFailedTests = getFailedTests();
  const groupedByFile = new Map();
  for (const failedTest of allFailedTests) {
    const failedTests = groupedByFile.get(failedTest.file) || [];
    failedTests.push(failedTest);
    groupedByFile.set(failedTest.file, failedTests);
  }

  console.log(`${allFailedTests.length} tests failed`);
  console.log('Printing failing tests:\n===========\n');

  for (const [file, failedTests] of groupedByFile) {
    console.log(`${file}\n`);
    for (const failedTest of failedTests) {
      console.log(`= ${failedTest.title}\n`);
      console.log(`${failedTest.error}\n`);
    }
  }

  process.exit(1);
}

<<<<<<< HEAD
/**
 * @param {string[]} tests
 * @param {typeof mochaArgs} mochaArgs
=======
/**
 * @typedef OurMochaArgs
 * @property {RegExp | undefined} grep
 * @property {boolean} bail
 * @property {boolean} parallel
 * @property {string | undefined} require
 */

/**
 * @param {string[]} tests
 * @param {OurMochaArgs} mochaArgs
>>>>>>> 1b1c1a46
 * @param {number} invocationNumber
 */
async function runMocha(tests, mochaArgs, invocationNumber) {
  process.env.LH_FAILED_TESTS_FILE = `${failedTestsDir}/output-${invocationNumber}.json`;

  const rootHooksPath = mochaArgs.require || '../test-env/mocha-setup.js';
  const {rootHooks} = await import(rootHooksPath);

<<<<<<< HEAD
  let mocksFilePath;
  if (tests.length === 1 && tests[0].endsWith('.js')) {
    mocksFilePath = `${LH_ROOT}/${tests[0].replace('.js', '.mocks.js')}`;
  }

=======
>>>>>>> 1b1c1a46
  try {
    const mocha = new Mocha({
      rootHooks,
      timeout: 20_000,
      bail: mochaArgs.bail,
      grep: mochaArgs.grep,
      // TODO: not working
      // parallel: tests.length > 1 && mochaArgs.parallel,
      parallel: false,
    });

<<<<<<< HEAD
    if (mocksFilePath && fs.existsSync(mocksFilePath)) {
      // @ts-expect-error
      global.lighthouseTestContext = (await import(mocksFilePath)).testContext;
    } else {
      // @ts-expect-error
      global.lighthouseTestContext = undefined;
    }

    // @ts-expect-error - not in types.
    mocha.lazyLoadFiles(true);
    for (const test of tests) mocha.addFile(test);
    await mocha.loadFilesAsync();
    return await new Promise(resolve => mocha.run(resolve));
  } catch (err) {
    console.error(err);
    return 1;
=======
    // @ts-expect-error - not in types.
    mocha.lazyLoadFiles(true);
    for (const test of tests) mocha.addFile(test);
    await mocha.loadFilesAsync();
    return await new Promise(resolve => mocha.run(resolve));
  } catch (err) {
    console.error(err);
    return 1;
  }
}

async function main() {
  process.env.SNAPSHOT_UPDATE = argv.update ? '1' : '';

  const {filteredTests: testsToRun, grep} = getTestFiles();
  const testsToRunTogether = [];
  const testsToRunIsolated = [];
  for (const test of testsToRun) {
    if (argv.isolation && testsToIsolate.has(test)) {
      testsToRunIsolated.push(test);
    } else {
      testsToRunTogether.push(test);
    }
  }

  // If running only a single test file, no need for isolation at all. Move
  // the singular test to `testsToRunTogether` so that it's run in-process,
  // allowing for better DX when doing a `node --inspect-brk` workflow.
  if (testsToRunTogether.length === 0 && testsToRunIsolated.length === 1) {
    testsToRunTogether.push(testsToRunIsolated[0]);
    testsToRunIsolated.splice(0, 1);
  }

  fs.rmSync(failedTestsDir, {recursive: true, force: true});
  fs.mkdirSync(failedTestsDir, {recursive: true});

  /** @type {OurMochaArgs} */
  const mochaArgs = {
    grep,
    bail: argv.bail,
    parallel: argv.parallel,
    require: argv.require,
  };

  mochaGlobalSetup();
  let numberMochaInvocations = 0;
  let numberFailures = 0;
  try {
    if (testsToRunTogether.length) {
      numberFailures += await runMocha(testsToRunTogether, mochaArgs, numberMochaInvocations);
      numberMochaInvocations += 1;
      if (numberFailures && argv.bail) exit({numberFailures, numberMochaInvocations});
    }

    for (const test of testsToRunIsolated) {
      console.log(`Running test in isolation: ${test}`);
      const worker = new Worker(new URL(import.meta.url), {
        workerData: {
          test,
          mochaArgs,
          numberMochaInvocations,
        },
      });

      try {
        const [workerResponse] = await once(worker, 'message');
        numberFailures += workerResponse.numberFailures;
      } catch (err) {
        // `once` throws an error if the underlying event emitter produces an 'error' message.
        console.error(err);
        numberFailures += 1;
      }

      numberMochaInvocations += 1;
      if (numberFailures && argv.bail) exit({numberFailures, numberMochaInvocations});
    }
  } finally {
    mochaGlobalTeardown();
>>>>>>> 1b1c1a46
  }

<<<<<<< HEAD
const mochaArgs = {
  grep,
  bail: argv.bail,
  parallel: argv.parallel,
  require: argv.require,
};

mochaGlobalSetup();
let numberMochaInvocations = 0;
let numberFailures = 0;
try {
  if (testsToRunTogether.length) {
    numberFailures += await runMocha(testsToRunTogether, mochaArgs, numberMochaInvocations);
    numberMochaInvocations += 1;
    if (numberFailures && argv.bail) exit({numberFailures});
  }

  for (const test of testsToRunIsolated) {
    console.log(`Running test in isolation: ${test}`);
    const worker = new Worker(new URL(import.meta.url), {
      workerData: {
        test,
        mochaArgs,
        numberMochaInvocations,
      },
    });

    try {
      const [workerResponse] = await once(worker, 'message');
      numberFailures += workerResponse.numberFailures;
      if (numberFailures && argv.bail) exit({numberFailures});
    } catch (err) {
      // `once` throws an error if the underlying event emitter produces an 'error' message.
      console.error(err);
      numberFailures += 1;
    } finally {
      numberMochaInvocations += 1;
    }
  }
} finally {
  mochaGlobalTeardown();
}

exit({numberFailures});
=======
  exit({numberFailures, numberMochaInvocations});
}

await main();
>>>>>>> 1b1c1a46
<|MERGE_RESOLUTION|>--- conflicted
+++ resolved
@@ -213,11 +213,7 @@
     const failedTests = getFailedTests();
     if (failedTests.length === 0) throw new Error('no tests failed');
 
-<<<<<<< HEAD
-    const titles = getFailedTests().map(failed => failed.title);
-=======
     const titles = failedTests.map(failed => failed.title);
->>>>>>> 1b1c1a46
     grep = new RegExp(titles.map(escapeRegex).join('|'));
 
     filteredTests = filteredTests.filter(file => failedTests.some(failed => failed.file === file));
@@ -231,39 +227,10 @@
   return {filteredTests, grep};
 }
 
-<<<<<<< HEAD
-const {filteredTests: testsToRun, grep} = getTestFiles();
-const testsToRunTogether = [];
-const testsToRunIsolated = [];
-for (const test of testsToRun) {
-  if (argv.isolation && testsToIsolate.has(test)) {
-    testsToRunIsolated.push(test);
-  } else {
-    testsToRunTogether.push(test);
-  }
-}
-
-// If running only a single test file, no need for isolation at all. Move
-// the singular test to `testsToRunTogether` so that it's run in-process,
-// allowing for better DX when doing a `node --inspect-brk` workflow.
-if (testsToRunTogether.length === 0 && testsToRunIsolated.length === 1) {
-  testsToRunTogether.push(testsToRunIsolated[0]);
-  testsToRunIsolated.splice(0, 1);
-}
-
-fs.rmSync(failedTestsDir, {recursive: true, force: true});
-fs.mkdirSync(failedTestsDir, {recursive: true});
-
-/**
- * @param {{numberFailures: number}} params
- */
-function exit({numberFailures}) {
-=======
 /**
  * @param {{numberFailures: number, numberMochaInvocations: number}} params
  */
 function exit({numberFailures, numberMochaInvocations}) {
->>>>>>> 1b1c1a46
   if (!numberFailures) {
     console.log('Tests passed');
     process.exit(0);
@@ -300,11 +267,6 @@
   process.exit(1);
 }
 
-<<<<<<< HEAD
-/**
- * @param {string[]} tests
- * @param {typeof mochaArgs} mochaArgs
-=======
 /**
  * @typedef OurMochaArgs
  * @property {RegExp | undefined} grep
@@ -316,7 +278,6 @@
 /**
  * @param {string[]} tests
  * @param {OurMochaArgs} mochaArgs
->>>>>>> 1b1c1a46
  * @param {number} invocationNumber
  */
 async function runMocha(tests, mochaArgs, invocationNumber) {
@@ -325,14 +286,11 @@
   const rootHooksPath = mochaArgs.require || '../test-env/mocha-setup.js';
   const {rootHooks} = await import(rootHooksPath);
 
-<<<<<<< HEAD
   let mocksFilePath;
   if (tests.length === 1 && tests[0].endsWith('.js')) {
     mocksFilePath = `${LH_ROOT}/${tests[0].replace('.js', '.mocks.js')}`;
   }
 
-=======
->>>>>>> 1b1c1a46
   try {
     const mocha = new Mocha({
       rootHooks,
@@ -344,7 +302,6 @@
       parallel: false,
     });
 
-<<<<<<< HEAD
     if (mocksFilePath && fs.existsSync(mocksFilePath)) {
       // @ts-expect-error
       global.lighthouseTestContext = (await import(mocksFilePath)).testContext;
@@ -353,15 +310,6 @@
       global.lighthouseTestContext = undefined;
     }
 
-    // @ts-expect-error - not in types.
-    mocha.lazyLoadFiles(true);
-    for (const test of tests) mocha.addFile(test);
-    await mocha.loadFilesAsync();
-    return await new Promise(resolve => mocha.run(resolve));
-  } catch (err) {
-    console.error(err);
-    return 1;
-=======
     // @ts-expect-error - not in types.
     mocha.lazyLoadFiles(true);
     for (const test of tests) mocha.addFile(test);
@@ -440,57 +388,9 @@
     }
   } finally {
     mochaGlobalTeardown();
->>>>>>> 1b1c1a46
-  }
-
-<<<<<<< HEAD
-const mochaArgs = {
-  grep,
-  bail: argv.bail,
-  parallel: argv.parallel,
-  require: argv.require,
-};
-
-mochaGlobalSetup();
-let numberMochaInvocations = 0;
-let numberFailures = 0;
-try {
-  if (testsToRunTogether.length) {
-    numberFailures += await runMocha(testsToRunTogether, mochaArgs, numberMochaInvocations);
-    numberMochaInvocations += 1;
-    if (numberFailures && argv.bail) exit({numberFailures});
-  }
-
-  for (const test of testsToRunIsolated) {
-    console.log(`Running test in isolation: ${test}`);
-    const worker = new Worker(new URL(import.meta.url), {
-      workerData: {
-        test,
-        mochaArgs,
-        numberMochaInvocations,
-      },
-    });
-
-    try {
-      const [workerResponse] = await once(worker, 'message');
-      numberFailures += workerResponse.numberFailures;
-      if (numberFailures && argv.bail) exit({numberFailures});
-    } catch (err) {
-      // `once` throws an error if the underlying event emitter produces an 'error' message.
-      console.error(err);
-      numberFailures += 1;
-    } finally {
-      numberMochaInvocations += 1;
-    }
-  }
-} finally {
-  mochaGlobalTeardown();
-}
-
-exit({numberFailures});
-=======
+  }
+
   exit({numberFailures, numberMochaInvocations});
 }
 
-await main();
->>>>>>> 1b1c1a46
+await main();