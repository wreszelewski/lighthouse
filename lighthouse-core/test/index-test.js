--- conflicted
+++ resolved
@@ -7,18 +7,14 @@
 
 /* eslint-env jest */
 
-<<<<<<< HEAD
 import pkg from '../../package.json';
 
 import {strict as assert} from 'assert';
 import lighthouse from '../index.js';
 import {LH_ROOT} from '../../root.js';
-=======
-const pkg = require('../../package.json');
-const assert = require('assert').strict;
-const lighthouse = require('../index.js');
-const legacyNavigation = lighthouse.legacyNavigation;
->>>>>>> d3f0aa4c
+
+const {legacyNavigation} = lighthouse;
+const TEST_DIR = `${LH_ROOT}/lighthouse-core/test`;
 
 describe('Module Tests', function() {
   it('should have a main attribute defined in the package.json', function() {
@@ -107,33 +103,6 @@
         });
     });
 
-<<<<<<< HEAD
-  it('should return formatted LHR when given no categories', function() {
-    const exampleUrl = 'https://www.reddit.com/r/nba';
-    return lighthouse(exampleUrl, {
-      output: 'html',
-    }, {
-      settings: {
-        auditMode: LH_ROOT + '/lighthouse-core/test/fixtures/artifacts/perflog/',
-        formFactor: 'mobile',
-      },
-      audits: [
-        'viewport',
-      ],
-    }).then(results => {
-      assert.ok(/<html/.test(results.report), 'did not create html report');
-      assert.ok(results.artifacts.ViewportDimensions, 'did not set artifacts');
-      assert.ok(results.lhr.lighthouseVersion);
-      assert.ok(results.lhr.fetchTime);
-      assert.equal(results.lhr.finalUrl, exampleUrl);
-      assert.equal(results.lhr.requestedUrl, exampleUrl);
-      assert.equal(Object.values(results.lhr.categories).length, 0);
-      assert.ok(results.lhr.audits.viewport);
-      assert.strictEqual(results.lhr.audits.viewport.score, 0);
-      assert.ok(results.lhr.audits.viewport.explanation);
-      assert.ok(results.lhr.timing);
-      assert.ok(results.lhr.timing.entries.length > 3, 'timing entries not populated');
-=======
     it('should throw an error when the url is invalid', async () => {
       expect.hasAssertions();
       try {
@@ -142,19 +111,8 @@
         expect(err.friendlyMessage).toBe('The URL you have provided appears to be invalid.');
         expect(err.code).toEqual('INVALID_URL');
       }
->>>>>>> d3f0aa4c
     });
 
-<<<<<<< HEAD
-  it('should specify the channel as node by default', async function() {
-    const exampleUrl = 'https://www.reddit.com/r/nba';
-    const results = await lighthouse(exampleUrl, {}, {
-      settings: {
-        auditMode: LH_ROOT + '/lighthouse-core/test/fixtures/artifacts/perflog/',
-        formFactor: 'mobile',
-      },
-      audits: [],
-=======
     it('should throw an error when the url is invalid protocol (file:///)', async () => {
       expect.hasAssertions();
       try {
@@ -163,27 +121,15 @@
         expect(err.friendlyMessage).toBe('The URL you have provided appears to be invalid.');
         expect(err.code).toEqual('INVALID_URL');
       }
->>>>>>> d3f0aa4c
     });
 
-<<<<<<< HEAD
-  it('lets consumers pass in a custom channel', async function() {
-    const exampleUrl = 'https://www.reddit.com/r/nba';
-    const results = await lighthouse(exampleUrl, {}, {
-      settings: {
-        auditMode: LH_ROOT + '/lighthouse-core/test/fixtures/artifacts/perflog/',
-        formFactor: 'mobile',
-        channel: 'custom',
-      },
-      audits: [],
-=======
     it('should return formatted LHR when given no categories', function() {
       const exampleUrl = 'https://www.reddit.com/r/nba';
       return legacyNavigation(exampleUrl, {
         output: 'html',
       }, {
         settings: {
-          auditMode: __dirname + '/fixtures/artifacts/perflog/',
+          auditMode: TEST_DIR + '/fixtures/artifacts/perflog/',
           formFactor: 'mobile',
         },
         audits: [
@@ -203,14 +149,13 @@
         assert.ok(results.lhr.timing);
         assert.ok(results.lhr.timing.entries.length > 3, 'timing entries not populated');
       });
->>>>>>> d3f0aa4c
     });
 
     it('should specify the channel as node by default', async function() {
       const exampleUrl = 'https://www.reddit.com/r/nba';
       const results = await legacyNavigation(exampleUrl, {}, {
         settings: {
-          auditMode: __dirname + '/fixtures/artifacts/perflog/',
+          auditMode: TEST_DIR + '/fixtures/artifacts/perflog/',
           formFactor: 'mobile',
         },
         audits: [],
@@ -222,7 +167,7 @@
       const exampleUrl = 'https://www.reddit.com/r/nba';
       const results = await legacyNavigation(exampleUrl, {}, {
         settings: {
-          auditMode: __dirname + '/fixtures/artifacts/perflog/',
+          auditMode: TEST_DIR + '/fixtures/artifacts/perflog/',
           formFactor: 'mobile',
           channel: 'custom',
         },
