--- conflicted
+++ resolved
@@ -29,11 +29,7 @@
 const {require, __dirname} = createCommonjsRefs(import.meta);
 
 const originalCwd = process.cwd;
-<<<<<<< HEAD
-afterAll(async () => {
-=======
 afterAll(() => {
->>>>>>> 94b4f38d
   process.cwd = originalCwd;
 });
 
