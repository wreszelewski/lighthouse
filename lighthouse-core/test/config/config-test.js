/**
 * @license Copyright 2016 The Lighthouse Authors. All Rights Reserved.
 * Licensed under the Apache License, Version 2.0 (the "License"); you may not use this file except in compliance with the License. You may obtain a copy of the License at http://www.apache.org/licenses/LICENSE-2.0
 * Unless required by applicable law or agreed to in writing, software distributed under the License is distributed on an "AS IS" BASIS, WITHOUT WARRANTIES OR CONDITIONS OF ANY KIND, either express or implied. See the License for the specific language governing permissions and limitations under the License.
 */

import {strict as assert} from 'assert';
import path from 'path';
import {createRequire} from 'module';

import log from 'lighthouse-logger';

import {Config} from '../../config/config.js';
import defaultConfig from '../../config/default-config.js';
import * as constants from '../../config/constants.js';
import {Gatherer} from '../../gather/gatherers/gatherer.js';
import {Audit} from '../../audits/audit.js';
import * as i18n from '../../lib/i18n/i18n.js';
import format from '../../../shared/localization/format.js';
import {getModuleDirectory, getModulePath} from '../../../esm-utils.mjs';

const require = createRequire(import.meta.url);
const modulePath = getModulePath(import.meta);
const moduleDir = getModuleDirectory(import.meta);

describe('Config', () => {
  let origConfig;
  beforeEach(() => {
    origConfig = JSON.parse(JSON.stringify(defaultConfig));
  });

  it('returns new object', async () => {
    const config = {
      audits: ['is-on-https'],
    };
    const newConfig = Config.fromJson(config, {});
    assert.notEqual(config, newConfig);
  });

  it('doesn\'t change directly injected gatherer implementations', async () => {
    class MyGatherer extends Gatherer {}
    class MyAudit extends Audit {
      static get meta() {
        return {
          id: 'my-audit',
          title: 'My audit',
          failureTitle: 'My failing audit',
          description: '.',
          requiredArtifacts: ['MyGatherer'],
        };
      }
      static audit() {}
    }
    const config = {
      // Extend default to double test our ability to handle injection.
      extends: 'lighthouse:default',
      settings: {onlyAudits: ['my-audit']},
      passes: [{
        gatherers: [MyGatherer],
      }],
      audits: [MyAudit],
    };
    const newConfig = await Config.fromJson(config);
    assert.equal(MyGatherer, newConfig.passes[0].gatherers[0].implementation);
    assert.equal(MyAudit, newConfig.audits[0].implementation);
  });

  it('doesn\'t change directly injected gatherer instances', async () => {
    class MyGatherer extends Gatherer {
      constructor(secretVal) {
        super();
        this.secret = secretVal;
      }

      get name() {
        // Use unique artifact name per instance so gatherers aren't deduplicated.
        return `MyGatherer${this.secret}`;
      }
    }
    const myGatherer1 = new MyGatherer(1729);
    const myGatherer2 = new MyGatherer(6);
    const config = {
      passes: [{
        gatherers: [
          myGatherer1,
          {instance: myGatherer2},
        ],
      }],
    };
    const newConfig = await Config.fromJson(config);
    const configGatherers = newConfig.passes[0].gatherers;
    assert(configGatherers[0].instance instanceof MyGatherer);
    assert.equal(configGatherers[0].instance.secret, 1729);
    assert(configGatherers[1].instance instanceof MyGatherer);
    assert.equal(configGatherers[1].instance.secret, 6);
  });

  it('uses the default config when no config is provided', async () => {
    const config = await Config.fromJson();
    assert.deepStrictEqual(config.categories, origConfig.categories);
    assert.deepStrictEqual(config.audits.map(a => a.path), origConfig.audits);
  });

  it('throws when a passName is used twice', async () => {
    const unlikelyPassName = 'unlikelyPassName';
    const configJson = {
      passes: [{
        passName: unlikelyPassName,
        gatherers: ['meta-elements'],
      }, {
        passName: unlikelyPassName,
        gatherers: ['viewport-dimensions'],
      }],
    };

    await assert.rejects(Config.fromJson(configJson), /unique/);
  });

  it('defaults passName to defaultPass', async () => {
    class MyGatherer extends Gatherer {}
    const configJson = {
      passes: [{
        gatherers: [MyGatherer],
      }],
    };

    const config = await Config.fromJson(configJson);
    const defaultPass = config.passes.find(pass => pass.passName === 'defaultPass');
    assert.ok(
      defaultPass.gatherers.find(gatherer => gatherer.implementation === MyGatherer),
      'defaultPass should have contained extra gatherer'
    );
  });

  it('throws when an audit requires an artifact with no gatherer supplying it', () => {
    class NeedsWhatYouCantGive extends Audit {
      static get meta() {
        return {
          id: 'missing-artifact-audit',
          title: 'none',
          failureTitle: 'none',
          description: 'none',
          requiredArtifacts: [
            // Require fake artifact amidst base artifact and default artifacts.
            'URL',
            'ConsoleMessages',
            'VRMLElements', // not a real gatherer
            'ViewportDimensions',
          ],
        };
      }

      static audit() {}
    }

    expect(Config.fromJson({
      extends: 'lighthouse:default',
      audits: [NeedsWhatYouCantGive],
    // eslint-disable-next-line max-len
    })).rejects.toThrow('VRMLElements gatherer, required by audit missing-artifact-audit, was not found in config');
  });

  // eslint-disable-next-line max-len
  it('does not throw when an audit requests an optional artifact with no gatherer supplying it', async () => {
    class DoesntNeedYourCrap extends Audit {
      static get meta() {
        return {
          id: 'optional-artifact-audit',
          title: 'none',
          failureTitle: 'none',
          description: 'none',
          requiredArtifacts: [
            'URL', // base artifact
            'ViewportDimensions', // from gatherer
          ],
          __internalOptionalArtifacts: [
            'NotInTheConfig',
          ],
        };
      }

      static audit() {}
    }

    // Shouldn't throw.
    const config = await Config.fromJson({
      extends: 'lighthouse:default',
      audits: [DoesntNeedYourCrap],
    }, {
      // Trigger filtering logic.
      onlyAudits: ['optional-artifact-audit'],
    });
    expect(config.passes[0].gatherers.map(g => g.path)).toEqual(['viewport-dimensions']);
  });

  it('should keep optional artifacts in gatherers after filter', async () => {
    class ButWillStillTakeYourCrap extends Audit {
      static get meta() {
        return {
          id: 'optional-artifact-audit',
          title: 'none',
          failureTitle: 'none',
          description: 'none',
          requiredArtifacts: [
            'URL', // base artifact
            'ViewportDimensions', // from gatherer
          ],
          __internalOptionalArtifacts: [
            'SourceMaps', // Is in the config.
          ],
        };
      }

      static audit() {}
    }

    const config = await Config.fromJson({
      extends: 'lighthouse:default',
      audits: [ButWillStillTakeYourCrap],
    }, {
      // Trigger filtering logic.
      onlyAudits: ['optional-artifact-audit'],
    });
    expect(config.passes[0].gatherers.map(g => g.path))
      .toEqual(['viewport-dimensions', 'source-maps']);
  });

  it('should keep optional artifacts in gatherers after filter', async () => {
    class ButWillStillTakeYourCrap extends Audit {
      static get meta() {
        return {
          id: 'optional-artifact-audit',
          title: 'none',
          failureTitle: 'none',
          description: 'none',
          requiredArtifacts: [
            'URL', // base artifact
            'ViewportDimensions', // from gatherer
          ],
          __internalOptionalArtifacts: [
            'SourceMaps', // Is in the config.
          ],
        };
      }

      static audit() {}
    }

    const config = await Config.fromJson({
      extends: 'lighthouse:default',
      audits: [ButWillStillTakeYourCrap],
    }, {
      // Trigger filtering logic.
      onlyAudits: ['optional-artifact-audit'],
    });
    expect(config.passes[0].gatherers.map(g => g.path))
      .toEqual(['viewport-dimensions', 'source-maps']);
  });

  it('should keep optional artifacts in gatherers after filter', async () => {
    class ButWillStillTakeYourCrap extends Audit {
      static get meta() {
        return {
          id: 'optional-artifact-audit',
          title: 'none',
          failureTitle: 'none',
          description: 'none',
          requiredArtifacts: [
            'URL', // base artifact
            'ViewportDimensions', // from gatherer
          ],
          __internalOptionalArtifacts: [
            'SourceMaps', // Is in the config.
          ],
        };
      }

      static audit() {}
    }

    const config = await Config.fromJson({
      extends: 'lighthouse:default',
      audits: [ButWillStillTakeYourCrap],
    }, {
      // Trigger filtering logic.
      onlyAudits: ['optional-artifact-audit'],
    });
    expect(config.passes[0].gatherers.map(g => g.path))
      .toEqual(['viewport-dimensions', 'source-maps']);
  });

  it('does not throw when an audit requires only base artifacts', async () => {
    class BaseArtifactsAudit extends Audit {
      static get meta() {
        return {
          id: 'base-artifacts-audit',
          title: 'base',
          failureTitle: 'base',
          description: 'base',
          requiredArtifacts: ['HostUserAgent', 'URL', 'Stacks', 'WebAppManifest'],
        };
      }

      static audit() {}
    }

    const config = await Config.fromJson({
      extends: 'lighthouse:default',
      audits: [BaseArtifactsAudit],
    }, {onlyAudits: ['base-artifacts-audit']});

    assert.strictEqual(config.audits.length, 1);
    assert.strictEqual(config.audits[0].implementation.meta.id, 'base-artifacts-audit');
  });

  it('throws for unknown gatherers', async () => {
    const config = {
      passes: [{
        gatherers: ['fuzz'],
      }],
      audits: [
        'is-on-https',
      ],
    };

    await assert.rejects(Config.fromJson(config), /Unable to locate/);
  });

  it('doesn\'t mutate old gatherers when filtering passes', async () => {
    const configJSON = {
      passes: [{
        gatherers: [
          'viewport-dimensions',
          'meta-elements',
          'inspector-issues',
        ],
      }],
      audits: ['is-on-https'],
    };

    const _ = await Config.fromJson(configJSON);
    assert.equal(configJSON.passes[0].gatherers.length, 3);
  });

  it('expands audits', async () => {
    const config = await Config.fromJson({
      audits: ['user-timings'],
    });

    assert.ok(Array.isArray(config.audits));
    assert.equal(config.audits.length, 1);
    assert.equal(config.audits[0].path, 'user-timings');
    assert.equal(typeof config.audits[0].implementation, 'function');
    assert.deepEqual(config.audits[0].options, {});
  });

  it('throws when an audit is not found', async () => {
    await assert.rejects(Config.fromJson({
      audits: ['/fake-path/non-existent-audit'],
    }), /locate audit/);
  });

  it('throws on a non-absolute config path', async () => {
    const configPath = '../../config/default-config.js';

    await assert.rejects(Config.fromJson({
      audits: [],
    }, {configPath}), /absolute path/);
  });

<<<<<<< HEAD
  ['', '.js', '.cjs'].forEach(variant => {
    describe(`(${variant}) loads an audit`, () => {
      it('loads an audit relative to a config path', async () => {
        const configPath = __filename;

        return assert.doesNotThrow(_ => Config.fromJson({
          audits: ['../fixtures/valid-custom-audit' + variant],
        }, {configPath}));
      });

      it('loads an audit relative to the working directory', async () => {
        // Construct an audit URL relative to current working directory, regardless
        // of where test was started from.
        const absoluteAuditPath =
          path.resolve(__dirname, '../fixtures/valid-custom-audit' + variant);
        assert.doesNotThrow(_ => require.resolve(absoluteAuditPath));
        const relativePath = path.relative(process.cwd(), absoluteAuditPath);

        return assert.doesNotThrow(_ => Config.fromJson({
          audits: [relativePath],
        }));
      });
    });
=======
  it('loads an audit relative to a config path', () => {
    const configPath = modulePath;

    return assert.doesNotThrow(_ => Config.fromJson({
      audits: ['../fixtures/valid-custom-audit'],
    }, {configPath}));
>>>>>>> 16a4ccf6
  });

  it('loads an audit from node_modules/', async () => {
    await assert.rejects(Config.fromJson({
      // Use a lighthouse dep as a stand in for a module.
      audits: ['lighthouse-logger'],
    }), function(err) {
      // Should throw an audit validation error, but *not* an audit not found error.
      return !/locate audit/.test(err) && /audit\(\) method/.test(err);
    });
  });

<<<<<<< HEAD
  it('throws but not for missing audit when audit has a dependency error', async () => {
    await assert.rejects(Config.fromJson({
      audits: [path.resolve(__dirname, '../fixtures/invalid-audits/require-error.js')],
=======
  it('loads an audit relative to the working directory', async () => {
    // Construct an audit URL relative to current working directory, regardless
    // of where test was started from.
    const absoluteAuditPath = path.resolve(moduleDir, '../fixtures/valid-custom-audit');
    assert.doesNotThrow(_ => require.resolve(absoluteAuditPath));
    const relativePath = path.relative(process.cwd(), absoluteAuditPath);

    return assert.doesNotThrow(_ => Config.fromJson({
      audits: [relativePath],
    }));
  });

  it('throws but not for missing audit when audit has a dependency error', async () => {
    await assert.rejects(Config.fromJson({
      audits: [path.resolve(moduleDir, '../fixtures/invalid-audits/require-error.js')],
>>>>>>> 16a4ccf6
    }), function(err) {
      // We're expecting not to find parent class Audit, so only reject on our
      // own custom locate audit error, not the usual MODULE_NOT_FOUND.
      return !/locate audit/.test(err) && err.code === 'MODULE_NOT_FOUND';
    });
  });

  it('throws when it finds invalid audits', async () => {
<<<<<<< HEAD
    const basePath = path.resolve(__dirname, '../fixtures/invalid-audits');
=======
    const basePath = path.resolve(moduleDir, '../fixtures/invalid-audits');
>>>>>>> 16a4ccf6
    await assert.rejects(Config.fromJson({
      audits: [basePath + '/missing-audit'],
    }), /audit\(\) method/);

    await assert.rejects(Config.fromJson({
      audits: [basePath + '/missing-id'],
    }), /meta.id property/);

    await assert.rejects(Config.fromJson({
      audits: [basePath + '/missing-title'],
    }), /meta.title property/);

    await assert.rejects(Config.fromJson({
      audits: [
        class BinaryButNoFailureTitleAudit extends Audit {
          static get meta() {
            return {
              id: 'no-failure-title',
              title: 'title',
              description: 'help',
              requiredArtifacts: [],
              scoreDisplayMode: 'binary',
            };
          }

          static audit() {
            throw new Error('Unimplemented');
          }
        },
      ],
    }), /no meta.failureTitle and should/);

    await assert.rejects(Config.fromJson({
      audits: [basePath + '/missing-description'],
    }), /meta.description property/);

    await assert.rejects(Config.fromJson({
      audits: [
        class EmptyStringDescriptionAudit extends Audit {
          static get meta() {
            return {
              id: 'empty-string-description',
              title: 'title',
              failureTitle: 'none',
              description: '',
              requiredArtifacts: [],
            };
          }

          static audit() {
            throw new Error('Unimplemented');
          }
        },
      ],
    }), /empty meta.description string/);

    await assert.rejects(Config.fromJson({
      audits: [basePath + '/missing-required-artifacts'],
    }), /meta.requiredArtifacts property/);
  });

  it('throws when a category references a non-existent audit', async () => {
    await assert.rejects(Config.fromJson({
      audits: [],
      categories: {
        pwa: {
          auditRefs: [
            {id: 'missing-audit'},
          ],
        },
      },
    }), /could not find missing-audit/);
  });

  it('throws when a category fails to specify an audit id', async () => {
    await assert.rejects(Config.fromJson({
      audits: [],
      categories: {
        pwa: {
          auditRefs: [
            'oops-wrong-format',
          ],
        },
      },
    }), /missing an audit id at pwa\[0\]/);
  });

  it('throws when an accessibility audit does not have a group', async () => {
    await assert.rejects(Config.fromJson({
      audits: ['accessibility/color-contrast'],
      categories: {
        accessibility: {
          auditRefs: [
            {id: 'color-contrast'},
          ],
        },
      },
    }), /does not have a group/);
  });

  it('throws when an audit references an unknown group', async () => {
    await assert.rejects(Config.fromJson({
      groups: {
        'group-a': {
          title: 'Group A',
          description: 'The best group around.',
        },
      },
      audits: ['metrics/first-meaningful-paint'],
      categories: {
        pwa: {
          auditRefs: [
            {id: 'first-meaningful-paint', group: 'group-a'},
            {id: 'first-meaningful-paint', group: 'missing-group'},
          ],
        },
      },
    }), /unknown group missing-group/);
  });

  it('throws when a manual audit has weight', async () => {
    await assert.rejects(Config.fromJson({
      audits: ['manual/pwa-cross-browser'],
      categories: {
        accessibility: {
          auditRefs: [
            {id: 'pwa-cross-browser', weight: 10},
          ],
        },
      },
    }), /cross-browser .*has a positive weight/);
  });

  it('filters the config', async () => {
    const config = await Config.fromJson({
      settings: {
        onlyCategories: ['needed-category'],
        onlyAudits: ['color-contrast'],
      },
      passes: [
        {recordTrace: true, gatherers: []},
        {passName: 'a11y', gatherers: ['accessibility']},
      ],
      audits: [
        'accessibility/color-contrast',
        'metrics/first-meaningful-paint',
        'metrics/first-contentful-paint',
        'metrics/cumulative-layout-shift',
      ],
      categories: {
        'needed-category': {
          auditRefs: [
            {id: 'first-meaningful-paint'},
            {id: 'first-contentful-paint'},
          ],
        },
        'other-category': {
          auditRefs: [
            {id: 'color-contrast'},
            {id: 'cumulative-layout-shift'},
          ],
        },
        'unused-category': {
          auditRefs: [
            {id: 'cumulative-layout-shift'},
          ],
        },
      },
    });

    assert.equal(config.audits.length, 3, 'reduces audit count');
    assert.equal(config.passes.length, 2, 'preserves both passes');
    assert.ok(config.passes[0].recordTrace, 'preserves recordTrace pass');
    assert.ok(!config.categories['unused-category'], 'removes unused categories');
    assert.equal(config.categories['needed-category'].auditRefs.length, 2);
    assert.equal(config.categories['other-category'].auditRefs.length, 1);
  });

  it('filters the config w/ skipAudits', async () => {
    const config = await Config.fromJson({
      settings: {
        skipAudits: ['first-meaningful-paint'],
      },
      passes: [
        {recordTrace: true, gatherers: []},
        {passName: 'a11y', gatherers: ['accessibility']},
      ],
      audits: [
        'accessibility/color-contrast',
        'metrics/first-meaningful-paint',
        'metrics/first-contentful-paint',
        'metrics/cumulative-layout-shift',
      ],
      categories: {
        'needed-category': {
          auditRefs: [
            {id: 'first-meaningful-paint'},
            {id: 'first-contentful-paint'},
            {id: 'color-contrast'},
          ],
        },
        'other-category': {
          auditRefs: [
            {id: 'color-contrast'},
            {id: 'cumulative-layout-shift'},
          ],
        },
      },
    });

    assert.equal(config.audits.length, 3, 'skips the FMP audit');
    assert.equal(config.passes.length, 2, 'preserves both passes');
    assert.ok(config.passes[0].recordTrace, 'preserves recordTrace pass');
    assert.equal(config.categories['needed-category'].auditRefs.length, 2,
      'removes skipped audit from category');
  });


  it('filtering filters out traces when not needed', async () => {
    const warnings = [];
    const saveWarning = evt => warnings.push(evt);
    log.events.addListener('warning', saveWarning);
    const config = await Config.fromJson({
      extends: 'lighthouse:default',
      settings: {
        onlyCategories: ['accessibility'],
      },
    });

    log.events.removeListener('warning', saveWarning);
    assert.ok(config.audits.length, 'inherited audits by extension');
    assert.equal(config.passes.length, 1, 'filtered out passes');
    assert.equal(warnings.length, 1, 'warned about dropping trace');
    assert.equal(config.passes[0].recordTrace, false, 'turns off tracing if not needed');
  });

  it('forces the first pass to have a fatal loadFailureMode', async () => {
    const warnings = [];
    const saveWarning = evt => warnings.push(evt);
    log.events.addListener('warning', saveWarning);
    const config = await Config.fromJson({
      extends: 'lighthouse:default',
      settings: {
        onlyCategories: ['performance', 'pwa'],
      },
      passes: [
        {passName: 'defaultPass', loadFailureMode: 'warn'},
      ],
    });

    log.events.removeListener('warning', saveWarning);
    expect(warnings).toHaveLength(1);
    expect(warnings[0][0]).toMatch(/loadFailureMode.*fatal/);
    expect(config.passes[0]).toHaveProperty('loadFailureMode', 'fatal');
  });

  it('filters works with extension', async () => {
    const config = await Config.fromJson({
      extends: 'lighthouse:default',
      settings: {
        onlyCategories: ['performance'],
        onlyAudits: ['is-on-https'],
      },
    });

    assert.ok(config.audits.length, 'inherited audits by extension');
    // +1 for `is-on-https`, +1 for `full-page-screenshot`.
    assert.equal(config.audits.length, origConfig.categories.performance.auditRefs.length + 2);
    assert.equal(config.passes.length, 1, 'filtered out passes');
    assert.ok(config.audits.find(a => a.implementation.meta.id === 'is-on-https'));
    assert.ok(config.audits.find(a => a.implementation.meta.id === 'full-page-screenshot'));
  });

  it('warns for invalid filters', async () => {
    const warnings = [];
    const saveWarning = evt => warnings.push(evt);
    log.events.addListener('warning', saveWarning);
    const config = await Config.fromJson({
      extends: 'lighthouse:default',
      settings: {
        onlyCategories: ['performance', 'missing-category'],
        onlyAudits: ['first-contentful-paint', 'missing-audit'],
      },
    });

    log.events.removeListener('warning', saveWarning);
    assert.ok(config, 'failed to generate config');
    assert.equal(warnings.length, 3, 'did not warn enough');
  });

  it('throws for invalid use of skipAudits and onlyAudits', async () => {
    await assert.rejects(() => {
      return Config.fromJson({
        extends: 'lighthouse:default',
        settings: {
          onlyAudits: ['first-meaningful-paint'],
          skipAudits: ['first-meaningful-paint'],
        },
      });
    });
  });

  it('cleans up flags for settings', async () => {
    const config = await Config.fromJson({extends: 'lighthouse:default'},
      {nonsense: 1, foo: 2, throttlingMethod: 'provided'});
    assert.equal(config.settings.throttlingMethod, 'provided');
    assert.ok(config.settings.nonsense === undefined, 'did not cleanup settings');
  });

  it('allows overriding of array-typed settings', async () => {
    const config = await Config.fromJson(
      {extends: 'lighthouse:default'},
      {output: ['html']}
    );
    assert.deepStrictEqual(config.settings.output, ['html']);
  });

  it('extends the config', async () => {
    class CustomAudit extends Audit {
      static get meta() {
        return {
          id: 'custom-audit',
          title: 'none',
          failureTitle: 'none',
          description: 'none',
          requiredArtifacts: [],
        };
      }

      static audit() {
        throw new Error('Unimplemented');
      }
    }

    const config = await Config.fromJson({
      extends: 'lighthouse:default',
      audits: [
        CustomAudit,
      ],
    });

    const auditNames = new Set(config.audits.map(audit => audit.implementation.meta.id));
    assert.ok(config, 'failed to generate config');
    assert.ok(auditNames.has('custom-audit'), 'did not include custom audit');
    assert.ok(auditNames.has('unused-javascript'), 'did not include full audits');
    assert.ok(auditNames.has('first-meaningful-paint'), 'did not include default audits');
  });

  it('ensures quiet thresholds are sufficient when using devtools', async () => {
    const config = await Config.fromJson({
      extends: 'lighthouse:default',
      settings: {
        throttlingMethod: 'devtools',
      },
    });

    assert.equal(config.settings.throttlingMethod, 'devtools');
    assert.equal(config.passes[0].passName, 'defaultPass');
    assert.ok(config.passes[0].pauseAfterFcpMs >= 5000, 'did not adjust fcp quiet ms');
    assert.ok(config.passes[0].pauseAfterLoadMs >= 5000, 'did not adjust load quiet ms');
    assert.ok(config.passes[0].cpuQuietThresholdMs >= 5000, 'did not adjust cpu quiet ms');
    assert.ok(config.passes[0].networkQuietThresholdMs >= 5000, 'did not adjust network quiet ms');
    assert.equal(config.passes[1].pauseAfterLoadMs, 0, 'should not have touched non-defaultPass');
  });

  it('does nothing when thresholds for devtools are already sufficient', async () => {
    const config = await Config.fromJson({
      extends: 'lighthouse:default',
      settings: {
        throttlingMethod: 'devtools',
        onlyCategories: ['performance'],
      },
      passes: [
        {
          pauseAfterLoadMs: 10001,
          cpuQuietThresholdMs: 10002,
          networkQuietThresholdMs: 10003,
        },
      ],
    });

    assert.equal(config.settings.throttlingMethod, 'devtools');
    assert.equal(config.passes[0].pauseAfterLoadMs, 10001);
    assert.equal(config.passes[0].cpuQuietThresholdMs, 10002);
    assert.equal(config.passes[0].networkQuietThresholdMs, 10003);
  });

  it('only supports `lighthouse:default` extension', () => {
    const createConfig = extendsValue => Config.fromJson({extends: extendsValue});

    expect(createConfig(true)).rejects.toThrow(/default` is the only valid extension/);
    expect(createConfig('lighthouse')).rejects.toThrow(/default` is the only valid/);
    expect(createConfig('lighthouse:full')).rejects.toThrow(/default` is the only valid/);
  });

  it('merges settings with correct priority', async () => {
    const config = await Config.fromJson(
      {
        extends: 'lighthouse:default',
        settings: {
          disableStorageReset: true,
          formFactor: 'desktop',
          throttling: constants.throttling.desktopDense4G,
          screenEmulation: constants.screenEmulationMetrics.desktop,
          emulatedUserAgent: constants.userAgents.desktop,
        },
      },
      {formFactor: 'desktop'}
    );

    assert.ok(config, 'failed to generate config');
    assert.ok(typeof config.settings.maxWaitForLoad === 'number', 'missing setting from default');
    assert.ok(config.settings.disableStorageReset, 'missing setting from extension config');
    assert.ok(config.settings.formFactor === 'desktop', 'missing setting from flags');
  });

  it('inherits default settings when undefined', async () => {
    const config = await Config.fromJson({settings: undefined});
    assert.ok(typeof config.settings.maxWaitForLoad === 'number', 'missing setting from default');
  });

  describe('locale', () => {
    it('falls back to default locale if none specified', async () => {
      const config = await Config.fromJson({settings: undefined});
      // Don't assert specific locale so it isn't tied to where tests are run, but
      // check that it's valid and available.
      assert.ok(config.settings.locale);
      assert.strictEqual(config.settings.locale, i18n.lookupLocale(config.settings.locale));
    });

    it('uses config setting for locale if set', async () => {
      const locale = 'ar-XB';
      const config = await Config.fromJson({settings: {locale}});
      assert.strictEqual(config.settings.locale, locale);
    });

    it('uses flag setting for locale if set', async () => {
      const settingsLocale = 'en-XA';
      const flagsLocale = 'ar-XB';
      const config = await Config.fromJson({
        settings: {locale: settingsLocale}},
        {locale: flagsLocale}
      );
      assert.strictEqual(config.settings.locale, flagsLocale);
    });
  });

  describe('emulatedUserAgent', () => {
    it('uses the default UA string when emulatedUserAgent is undefined', async () => {
      const config = await Config.fromJson({});
      expect(config.settings.emulatedUserAgent).toMatch(/^Mozilla\/5.*Chrome-Lighthouse$/);
    });

    it('uses the default UA string when emulatedUserAgent is true', async () => {
      const config = await Config.fromJson({
        settings: {
          emulatedUserAgent: true,
        },
      });
      expect(config.settings.emulatedUserAgent).toMatch(/^Mozilla\/5.*Chrome-Lighthouse$/);
    });

    it('does not use a UA string when emulatedUserAgent is false', async () => {
      const config = await Config.fromJson({
        settings: {
          emulatedUserAgent: false,
        },
      });
      expect(config.settings.emulatedUserAgent).toEqual(false);
    });

    it('uses the UA string provided if it is a string', async () => {
      const emulatedUserAgent = 'one weird trick to get a perfect LH score';
      const config = await Config.fromJson({
        settings: {
          emulatedUserAgent,
        },
      });
      expect(config.settings.emulatedUserAgent).toEqual(emulatedUserAgent);
    });
  });

  it('is idempotent when accepting a canonicalized Config as valid ConfigJson input', async () => {
    const config = await Config.fromJson(defaultConfig);
    const configAgain = await Config.fromJson(config);
    assert.deepEqual(config, configAgain);
  });

  // eslint-disable-next-line max-len
  it('is idempotent accepting a canonicalized filtered Config as valid ConfigJson input', async () => {
    const extendedJson = {
      extends: 'lighthouse:default',
      settings: {
        onlyCategories: ['pwa'],
      },
    };
    const config = await Config.fromJson(extendedJson);
    assert.equal(config.passes.length, 2, 'did not filter config');
    assert.equal(Object.keys(config.categories).length, 1, 'did not filter config');
    assert.deepEqual(config.settings.onlyCategories, ['pwa']);
    const configAgain = await Config.fromJson(config);
    assert.deepEqual(config, configAgain);
  });

  describe('#extendConfigJSON', () => {
    it('should merge passes', async () => {
      const configA = {
        passes: [
          {passName: 'passA', gatherers: ['a']},
          {passName: 'passB', gatherers: ['b']},
          {gatherers: ['c']},
        ],
      };
      const configB = {
        passes: [
          {passName: 'passB', recordTrace: true, gatherers: ['d']},
          {gatherers: ['e']},
        ],
      };

      const merged = Config.extendConfigJSON(configA, configB);
      assert.equal(merged.passes.length, 4);
      assert.equal(merged.passes[1].recordTrace, true);
      assert.deepEqual(merged.passes[1].gatherers, ['b', 'd']);
      assert.deepEqual(merged.passes[3].gatherers, ['e']);
    });

    it('should merge audits', async () => {
      const configA = {audits: ['a', 'b']};
      const configB = {audits: ['c']};
      const merged = Config.extendConfigJSON(configA, configB);
      assert.deepEqual(merged.audits, ['a', 'b', 'c']);
    });

    it('should merge categories', async () => {
      const configA = {categories: {A: {title: 'Acat'}, B: {title: 'Bcat'}}};
      const configB = {categories: {C: {title: 'Ccat'}}};
      const merged = Config.extendConfigJSON(configA, configB);
      assert.deepStrictEqual(merged.categories, {
        A: {title: 'Acat'},
        B: {title: 'Bcat'},
        C: {title: 'Ccat'},
      });
    });

    it('should merge other values', async () => {
      const artifacts = {
        traces: {defaultPass: '../some/long/path'},
        devtoolsLogs: {defaultPass: 'path/to/devtools/log'},
      };
      const configA = {};
      const configB = {extends: 'lighthouse:default', artifacts};
      const merged = Config.extendConfigJSON(configA, configB);
      assert.equal(merged.extends, 'lighthouse:default');
      assert.equal(merged.artifacts, configB.artifacts);
    });
  });

  describe('mergePlugins', () => {
    // Include a configPath flag so that config.js looks for the plugins in the fixtures dir.
    const configFixturePath = moduleDir + '/../fixtures/config-plugins/';

    it('should append audits', async () => {
      const configJson = {
        audits: ['installable-manifest', 'metrics'],
        plugins: ['lighthouse-plugin-simple'],
      };
      const config = await Config.fromJson(configJson, {configPath: configFixturePath});
      assert.deepStrictEqual(config.audits.map(a => a.path),
        ['installable-manifest', 'metrics', 'redirects', 'user-timings']);
    });

    it('should append and use plugin-prefixed groups', async () => {
      const configJson = {
        audits: ['installable-manifest', 'metrics'],
        plugins: ['lighthouse-plugin-simple'],
        groups: {
          configGroup: {title: 'This is a group in the base config'},
        },
      };
      const config = await Config.fromJson(configJson, {configPath: configFixturePath});

      const groupIds = Object.keys(config.groups);
      assert.ok(groupIds.length === 2);
      assert.strictEqual(groupIds[0], 'configGroup');
      assert.strictEqual(groupIds[1], 'lighthouse-plugin-simple-new-group');
      assert.strictEqual(config.groups['lighthouse-plugin-simple-new-group'].title, 'New Group');
      assert.strictEqual(config.categories['lighthouse-plugin-simple'].auditRefs[0].group,
        'lighthouse-plugin-simple-new-group');
    });

    it('should append a category', async () => {
      const configJson = {
        extends: 'lighthouse:default',
        plugins: ['lighthouse-plugin-simple'],
      };
      const config = await Config.fromJson(configJson, {configPath: configFixturePath});
      const categoryNames = Object.keys(config.categories);
      assert.ok(categoryNames.length > 1);
      assert.strictEqual(categoryNames[categoryNames.length - 1], 'lighthouse-plugin-simple');
      assert.strictEqual(config.categories['lighthouse-plugin-simple'].title, 'Simple');
    });

    describe('budget setting', () => {
      it('should be initialized', async () => {
        const configJson = {
          settings: {
            budgets: [{
              path: '/',
              resourceCounts: [{
                resourceType: 'image',
                budget: 500,
              }],
            }],
          },
        };
        const config = await Config.fromJson(configJson);
        assert.equal(config.settings.budgets[0].resourceCounts.length, 1);
        assert.equal(config.settings.budgets[0].resourceCounts[0].resourceType, 'image');
        assert.equal(config.settings.budgets[0].resourceCounts[0].budget, 500);
      });

      it('should throw when provided an invalid budget', async () => {
        await assert.rejects(
          () => Config.fromJson({settings: {budgets: ['invalid123']}}),
          /Budget file is not defined as an array of budgets/);
      });
    });

    it('should load plugins from the config and from passed-in flags', async () => {
      const baseConfigJson = {
        audits: ['installable-manifest'],
        categories: {
          myManifest: {
            auditRefs: [{id: 'installable-manifest', weight: 9000}],
          },
        },
      };
      const baseFlags = {configPath: configFixturePath};
      const simplePluginName = 'lighthouse-plugin-simple';
      const noGroupsPluginName = 'lighthouse-plugin-no-groups';

      const allConfigConfigJson = {...baseConfigJson, plugins: [simplePluginName,
        noGroupsPluginName]};
      const allPluginsInConfigConfig = await Config.fromJson(allConfigConfigJson, baseFlags);

      const allFlagsFlags = {...baseFlags, plugins: [simplePluginName, noGroupsPluginName]};
      const allPluginsInFlagsConfig = await Config.fromJson(baseConfigJson, allFlagsFlags);

      const mixedConfigJson = {...baseConfigJson, plugins: [simplePluginName]};
      const mixedFlags = {...baseFlags, plugins: [noGroupsPluginName]};
      const pluginsInConfigAndFlagsConfig = await Config.fromJson(mixedConfigJson, mixedFlags);

      // Double check that we're not comparing empty objects.
      const categoryNames = Object.keys(allPluginsInConfigConfig.categories);
      assert.deepStrictEqual(categoryNames,
        ['myManifest', 'lighthouse-plugin-simple', 'lighthouse-plugin-no-groups']);

      assert.deepStrictEqual(allPluginsInConfigConfig, allPluginsInFlagsConfig);
      assert.deepStrictEqual(allPluginsInConfigConfig, pluginsInConfigAndFlagsConfig);
    });

    it('should throw if the plugin is invalid', async () => {
      const configJson = {
        extends: 'lighthouse:default',
        plugins: ['lighthouse-plugin-no-category'],
      };
      // Required to have a `category`, so plugin is invalid.
      await assert.rejects(
        () => Config.fromJson(configJson, {configPath: configFixturePath}),
        /^Error: lighthouse-plugin-no-category has no valid category/);
    });

    it('should throw if the plugin is not found', async () => {
      const configJson = {
        extends: 'lighthouse:default',
        plugins: ['lighthouse-plugin-not-a-plugin'],
      };
      await assert.rejects(
        () => Config.fromJson(configJson, {configPath: configFixturePath}),
        /^Error: Unable to locate plugin: `lighthouse-plugin-not-a-plugin/);
    });

    it('should throw if the plugin name does not begin with "lighthouse-plugin-"', async () => {
      const configJson = {
        extends: 'lighthouse:default',
        plugins: ['just-let-me-be-a-plugin'],
      };
      await assert.rejects(
        () => Config.fromJson(configJson, {configPath: configFixturePath}),
        /^Error: plugin name 'just-let-me-be-a-plugin' does not start with 'lighthouse-plugin-'/);
    });

    it('should throw if the plugin name would shadow a category id', async () => {
      const configJson = {
        extends: 'lighthouse:default',
        plugins: ['lighthouse-plugin-simple'],
        categories: {
          'lighthouse-plugin-simple': {auditRefs: [{id: 'missing-audit'}]},
        },
      };
      await assert.rejects(
        () => Config.fromJson(configJson, {configPath: configFixturePath}),
        /^Error: plugin name 'lighthouse-plugin-simple' not allowed because it is the id of a category/); // eslint-disable-line max-len
    });
  });

  describe('filterConfigIfNeeded', () => {
    it('should not mutate the original config', async () => {
      const configCopy = JSON.parse(JSON.stringify(origConfig));
      configCopy.settings.onlyCategories = ['performance'];
      const config = await Config.fromJson(configCopy);
      configCopy.settings.onlyCategories = null;
      assert.equal(config.passes.length, 1, 'did not filter config');
      assert.deepStrictEqual(configCopy, origConfig, 'had mutations');
    });

    it('should generate the same filtered config, extended or original', async () => {
      const configCopy = JSON.parse(JSON.stringify(origConfig));
      configCopy.settings.onlyCategories = ['performance'];
      const config = await Config.fromJson(configCopy);

      const extended = {
        extends: 'lighthouse:default',
        settings: {
          onlyCategories: ['performance'],
        },
      };
      const extendedConfig = await Config.fromJson(extended);

      // When gatherers have instance properties that are bind()'d, they'll not match.
      // Gatherers in each config will still be compared via the constructor on .implementation.
      // https://github.com/GoogleChrome/lighthouse/pull/10090#discussion_r382864319
      function deleteInstancesForTest(config) {
        for (const pass of config.passes) {
          for (const gatherer of pass.gatherers) {
            delete gatherer.instance;
          }
        }
      }
      deleteInstancesForTest(extendedConfig);
      deleteInstancesForTest(config);

      assert.equal(config.passes.length, 1, 'did not filter config');
      expect(config).toEqual(extendedConfig); // ensure we didn't have mutations
    });

    it('should filter out other passes if passed Performance', async () => {
      const totalAuditCount = origConfig.audits.length;
      const extended = {
        extends: 'lighthouse:default',
        settings: {
          onlyCategories: ['performance'],
        },
      };
      const config = await Config.fromJson(extended);
      assert.equal(Object.keys(config.categories).length, 1, 'other categories are present');
      assert.equal(config.passes.length, 1, 'incorrect # of passes');
      assert.ok(config.audits.length < totalAuditCount, 'audit filtering probably failed');
    });

    it('should filter out other passes if passed PWA', async () => {
      const totalAuditCount = origConfig.audits.length;
      const extended = {
        extends: 'lighthouse:default',
        settings: {
          onlyCategories: ['pwa'],
        },
      };
      const config = await Config.fromJson(extended);
      assert.equal(Object.keys(config.categories).length, 1, 'other categories are present');
      assert.ok(config.audits.length < totalAuditCount, 'audit filtering probably failed');
    });

    it('should filter out other passes if passed Best Practices', async () => {
      const totalAuditCount = origConfig.audits.length;
      const extended = {
        extends: 'lighthouse:default',
        settings: {
          onlyCategories: ['best-practices'],
        },
      };
      const config = await Config.fromJson(extended);
      assert.equal(Object.keys(config.categories).length, 1, 'other categories are present');
      assert.equal(config.passes.length, 1, 'incorrect # of passes');
      assert.ok(config.audits.length < totalAuditCount, 'audit filtering probably failed');
    });

    it('should only run audits for ones named by the category', async () => {
      const extended = {
        extends: 'lighthouse:default',
        settings: {
          onlyCategories: ['performance'],
        },
      };
      const config = await Config.fromJson(extended);
      const selectedCategory = origConfig.categories.performance;
      // +1 for `full-page-screenshot`.
      const auditCount = Object.keys(selectedCategory.auditRefs).length + 1;

      assert.equal(config.audits.length, auditCount, '# of audits match category list');
      assert.ok(config.audits.find(a => a.implementation.meta.id === 'full-page-screenshot'));
    });

    it('should only run specified audits', async () => {
      const extended = {
        extends: 'lighthouse:default',
        settings: {
          onlyAudits: ['service-worker'], // something from non-defaultPass
        },
      };
      const config = await Config.fromJson(extended);
      assert.equal(config.passes.length, 2, 'incorrect # of passes');
      assert.equal(config.audits.length, 1, 'audit filtering failed');
    });

    it('should combine audits and categories additively', async () => {
      const extended = {
        extends: 'lighthouse:default',
        settings: {
          onlyCategories: ['performance'],
          onlyAudits: ['service-worker'], // something from non-defaultPass
        },
      };
      const config = await Config.fromJson(extended);
      const selectedCategory = origConfig.categories.performance;
      // +1 for `service-worker`, +1 for `full-page-screenshot`.
      const auditCount = Object.keys(selectedCategory.auditRefs).length + 2;
      assert.equal(config.passes.length, 2, 'incorrect # of passes');
      assert.equal(config.audits.length, auditCount, 'audit filtering failed');
      assert.ok(config.audits.find(a => a.implementation.meta.id === 'service-worker'));
      assert.ok(config.audits.find(a => a.implementation.meta.id === 'full-page-screenshot'));
    });

    it('should support redundant filtering', async () => {
      const extended = {
        extends: 'lighthouse:default',
        settings: {
          onlyCategories: ['pwa'],
          onlyAudits: ['apple-touch-icon'],
        },
      };
      const config = await Config.fromJson(extended);
      const selectedCategory = origConfig.categories.pwa;
      // +1 for `full-page-screenshot`.
      const auditCount = Object.keys(selectedCategory.auditRefs).length + 1;
      assert.equal(config.passes.length, 2, 'incorrect # of passes');
      assert.equal(config.audits.length, auditCount, 'audit filtering failed');
      assert.ok(config.audits.find(a => a.implementation.meta.id === 'full-page-screenshot'));
    });

    it('should keep full-page-screenshot even if onlyCategories is set', async () => {
      assert.ok(origConfig.audits.includes('full-page-screenshot'));
      // full-page-screenshot does not belong to a category.
      const matchCategories = Object.values(origConfig.categories).filter(cat =>
          cat.auditRefs.find(ref => ref.id === 'full-page-screenshot'));
      assert.equal(matchCategories.length, 0);

      const extended = {
        extends: 'lighthouse:default',
        settings: {
          onlyCategories: ['accessibility'],
        },
      };
      const config = await Config.fromJson(extended);

      assert.ok(config.audits.find(a => a.implementation.meta.id === 'full-page-screenshot'));
    });

    it('should keep full-page-screenshot even if skipAudits is set', async () => {
      const extended = {
        extends: 'lighthouse:default',
        settings: {
          skipAudits: ['font-size'],
        },
      };
      const config = await Config.fromJson(extended);
      assert.ok(config.audits.find(a => a.implementation.meta.id === 'full-page-screenshot'));
    });
  });

  describe('#requireAudits', () => {
    it('should merge audits', async () => {
      const audits = [
        'user-timings',
        {path: 'is-on-https', options: {x: 1, y: 1}},
        {path: 'is-on-https', options: {x: 2}},
      ];
      const merged = await Config.requireAudits(audits);
      // Round-trip through JSON to drop live 'implementation' prop.
      const mergedJson = JSON.parse(JSON.stringify(merged));
      assert.deepEqual(mergedJson,
        [{path: 'user-timings', options: {}}, {path: 'is-on-https', options: {x: 2, y: 1}}]);
    });

    it('throws for invalid auditDefns', async () => {
      const configJson = {
        audits: [
          new Gatherer(),
        ],
      };
      await assert.rejects(Config.fromJson(configJson), /Invalid Audit type/);
    });
  });

  describe('#requireGatherers', () => {
    it('should deduplicate gatherers', async () => {
      const gatherers = [
        'viewport-dimensions',
        {path: 'viewport-dimensions'},
      ];

      const merged = await Config.requireGatherers([{gatherers}]);
      // Round-trip through JSON to drop live 'instance'/'implementation' props.
      const mergedJson = JSON.parse(JSON.stringify(merged));

      const expectedInstance = {
        meta: {
          supportedModes: ['snapshot', 'timespan', 'navigation'],
        },
      };
      assert.deepEqual(mergedJson[0].gatherers,
        [{path: 'viewport-dimensions', instance: expectedInstance}]);
    });

    async function loadGatherer(gathererEntry) {
      const config = await Config.fromJson({passes: [{gatherers: [gathererEntry]}]});
      return config.passes[0].gatherers[0];
    }

    it('loads a core gatherer', async () => {
      const gatherer = await loadGatherer('viewport-dimensions');
      assert.equal(gatherer.instance.name, 'ViewportDimensions');
      assert.equal(typeof gatherer.instance.beforePass, 'function');
    });

<<<<<<< HEAD
    ['', '.js', '.cjs'].forEach(variant => {
      describe(`loads custom gatherer (variant: "${variant}")`, () => {
        it('loads gatherers from custom paths', async () => {
          const customPath = path.resolve(__dirname, '../fixtures/valid-custom-gatherer' + variant);
          const gatherer = await loadGatherer(customPath);
          assert.equal(gatherer.instance.name, 'CustomGatherer');
          assert.equal(typeof gatherer.instance.beforePass, 'function');
        });

        it('loads a gatherer relative to a config path', async () => {
          const config = await Config.fromJson({
            passes: [{gatherers: ['../fixtures/valid-custom-gatherer' + variant]}],
          }, {configPath: __filename});
          const gatherer = config.passes[0].gatherers[0];

          assert.equal(gatherer.instance.name, 'CustomGatherer');
          assert.equal(typeof gatherer.instance.beforePass, 'function');
        });
      });
=======
    it('loads gatherers from custom paths', async () => {
      const customPath = path.resolve(moduleDir, '../fixtures/valid-custom-gatherer');
      const gatherer = await loadGatherer(customPath);
      assert.equal(gatherer.instance.name, 'CustomGatherer');
      assert.equal(typeof gatherer.instance.beforePass, 'function');
    });

    it('loads a gatherer relative to a config path', async () => {
      const config = await Config.fromJson({
        passes: [{gatherers: ['../fixtures/valid-custom-gatherer']}],
      }, {configPath: modulePath});
      const gatherer = config.passes[0].gatherers[0];

      assert.equal(gatherer.instance.name, 'CustomGatherer');
      assert.equal(typeof gatherer.instance.beforePass, 'function');
>>>>>>> 16a4ccf6
    });

    it('returns gatherer when gatherer class, not package-name string, is provided', async () => {
      class TestGatherer extends Gatherer {}
      const gatherer = await loadGatherer(TestGatherer);
      assert.equal(gatherer.instance.name, 'TestGatherer');
      assert.equal(typeof gatherer.instance.beforePass, 'function');
    });

    // eslint-disable-next-line max-len
    it('returns gatherer when gatherer instance, not package-name string, is provided', async () => {
      class TestGatherer extends Gatherer {}
      const gatherer = await loadGatherer(new TestGatherer());
      assert.equal(gatherer.instance.name, 'TestGatherer');
      assert.equal(typeof gatherer.instance.beforePass, 'function');
    });

    it('returns gatherer when `gathererDefn` with instance is provided', async () => {
      class TestGatherer extends Gatherer {}
      const gatherer = await loadGatherer({instance: new TestGatherer()});
      assert.equal(gatherer.instance.name, 'TestGatherer');
      assert.equal(typeof gatherer.instance.beforePass, 'function');
    });

    it('throws when a gatherer is not found', async () => {
      await assert.rejects(loadGatherer('/fake-non-existent-gatherer'), /locate gatherer/);
    });

    it('loads a gatherer from node_modules/', async () => {
      // Use a lighthouse dep as a stand in for a module.
      await assert.rejects(loadGatherer('lighthouse-logger'), function(err) {
        // Should throw a gatherer validation error, but *not* a gatherer not found error.
        return !/locate gatherer/.test(err) && /beforePass\(\) method/.test(err);
      });
    });

    it('loads a gatherer relative to the working directory', async () => {
      // Construct a gatherer URL relative to current working directory,
      // regardless of where test was started from.
      const absoluteGathererPath = path.resolve(moduleDir, '../fixtures/valid-custom-gatherer');
      assert.doesNotThrow(_ => require.resolve(absoluteGathererPath));
      const relativeGathererPath = path.relative(process.cwd(), absoluteGathererPath);

      const gatherer = await loadGatherer(relativeGathererPath);
      assert.equal(gatherer.instance.name, 'CustomGatherer');
      assert.equal(typeof gatherer.instance.beforePass, 'function');
    });

    it('throws but not for missing gatherer when it has a dependency error', async () => {
<<<<<<< HEAD
      const gathererPath = path.resolve(__dirname, '../fixtures/invalid-gatherers/require-error');
=======
      const gathererPath = path.resolve(moduleDir, '../fixtures/invalid-gatherers/require-error');
>>>>>>> 16a4ccf6
      await assert.rejects(loadGatherer(gathererPath),
          function(err) {
            // We're expecting not to find parent class Gatherer, so only reject on
            // our own custom locate gatherer error, not the usual MODULE_NOT_FOUND.
            return !/locate gatherer/.test(err) && err.code === 'MODULE_NOT_FOUND';
          });
    });

    it('throws for invalid gathererDefns', async () => {
      await assert.rejects(loadGatherer({path: 55}), /Invalid Gatherer type/);
      await assert.rejects(loadGatherer(new Audit()), /Invalid Gatherer type/);
    });

    it('throws for invalid gatherers', async () => {
<<<<<<< HEAD
      const root = path.resolve(__dirname, '../fixtures/invalid-gatherers');
=======
      const root = path.resolve(moduleDir, '../fixtures/invalid-gatherers');
>>>>>>> 16a4ccf6

      await assert.rejects(loadGatherer(`${root}/missing-before-pass`),
        /beforePass\(\) method/);

      await assert.rejects(loadGatherer(`${root}/missing-pass`),
        /pass\(\) method/);

      await assert.rejects(loadGatherer(`${root}/missing-after-pass`),
        /afterPass\(\) method/);
    });
  });

  describe('#getPrintString', () => {
    it('doesn\'t include empty audit options in output', async () => {
      const aOpt = 'auditOption';
      const configJson = {
        extends: 'lighthouse:default',
        passes: [{
          passName: 'defaultPass',
          gatherers: [
            {path: 'script-elements'},
          ],
        }],
        audits: [
          // `options` merged into default `metrics` audit.
          {path: 'metrics', options: {aOpt}},
        ],
      };

      const printed = (await Config.fromJson(configJson)).getPrintString();
      const printedConfig = JSON.parse(printed);

      // Check that options weren't completely eliminated.
      const metricsAudit = printedConfig.audits.find(a => a.path === 'metrics');
      assert.strictEqual(metricsAudit.options.aOpt, aOpt);

      for (const audit of printedConfig.audits) {
        if (audit.options) {
          assert.ok(Object.keys(audit.options).length > 0);
        }
      }
    });

    it('prints localized category titles', async () => {
      const printed = (await Config.fromJson(defaultConfig)).getPrintString();
      const printedConfig = JSON.parse(printed);
      let localizableCount = 0;

      Object.entries(printedConfig.categories).forEach(([printedCategoryId, printedCategory]) => {
        const origTitle = origConfig.categories[printedCategoryId].title;
        if (format.isIcuMessage(origTitle)) localizableCount++;
        const i18nOrigTitle = format.getFormatted(origTitle, origConfig.settings.locale);

        assert.strictEqual(printedCategory.title, i18nOrigTitle);
      });

      // Should have localized at least one string.
      assert.ok(localizableCount > 0);
    });

    it('prints a valid ConfigJson that can make an identical Config', async () => {
      // depends on defaultConfig having a `path` for all gatherers and audits.
      const firstConfig = await Config.fromJson(defaultConfig);
      const firstPrint = firstConfig.getPrintString();

      const secondConfig = await Config.fromJson(JSON.parse(firstPrint));
      const secondPrint = secondConfig.getPrintString();

      assert.strictEqual(firstPrint, secondPrint);
    });
  });
});<|MERGE_RESOLUTION|>--- conflicted
+++ resolved
@@ -20,8 +20,8 @@
 import {getModuleDirectory, getModulePath} from '../../../esm-utils.mjs';
 
 const require = createRequire(import.meta.url);
+const moduleDir = getModuleDirectory(import.meta);
 const modulePath = getModulePath(import.meta);
-const moduleDir = getModuleDirectory(import.meta);
 
 describe('Config', () => {
   let origConfig;
@@ -368,13 +368,12 @@
     }, {configPath}), /absolute path/);
   });
 
-<<<<<<< HEAD
   ['', '.js', '.cjs'].forEach(variant => {
-    describe(`(${variant}) loads an audit`, () => {
+    describe(`loads an audit (${variant})`, () => {
       it('loads an audit relative to a config path', async () => {
-        const configPath = __filename;
-
-        return assert.doesNotThrow(_ => Config.fromJson({
+        const configPath = modulePath;
+
+        return assert.doesNotReject(Config.fromJson({
           audits: ['../fixtures/valid-custom-audit' + variant],
         }, {configPath}));
       });
@@ -383,23 +382,15 @@
         // Construct an audit URL relative to current working directory, regardless
         // of where test was started from.
         const absoluteAuditPath =
-          path.resolve(__dirname, '../fixtures/valid-custom-audit' + variant);
-        assert.doesNotThrow(_ => require.resolve(absoluteAuditPath));
+          path.resolve(moduleDir, '../fixtures/valid-custom-audit' + variant);
+        assert.doesNotThrow(() => require.resolve(absoluteAuditPath));
         const relativePath = path.relative(process.cwd(), absoluteAuditPath);
 
-        return assert.doesNotThrow(_ => Config.fromJson({
+        return assert.doesNotReject(Config.fromJson({
           audits: [relativePath],
         }));
       });
     });
-=======
-  it('loads an audit relative to a config path', () => {
-    const configPath = modulePath;
-
-    return assert.doesNotThrow(_ => Config.fromJson({
-      audits: ['../fixtures/valid-custom-audit'],
-    }, {configPath}));
->>>>>>> 16a4ccf6
   });
 
   it('loads an audit from node_modules/', async () => {
@@ -412,27 +403,9 @@
     });
   });
 
-<<<<<<< HEAD
-  it('throws but not for missing audit when audit has a dependency error', async () => {
-    await assert.rejects(Config.fromJson({
-      audits: [path.resolve(__dirname, '../fixtures/invalid-audits/require-error.js')],
-=======
-  it('loads an audit relative to the working directory', async () => {
-    // Construct an audit URL relative to current working directory, regardless
-    // of where test was started from.
-    const absoluteAuditPath = path.resolve(moduleDir, '../fixtures/valid-custom-audit');
-    assert.doesNotThrow(_ => require.resolve(absoluteAuditPath));
-    const relativePath = path.relative(process.cwd(), absoluteAuditPath);
-
-    return assert.doesNotThrow(_ => Config.fromJson({
-      audits: [relativePath],
-    }));
-  });
-
   it('throws but not for missing audit when audit has a dependency error', async () => {
     await assert.rejects(Config.fromJson({
       audits: [path.resolve(moduleDir, '../fixtures/invalid-audits/require-error.js')],
->>>>>>> 16a4ccf6
     }), function(err) {
       // We're expecting not to find parent class Audit, so only reject on our
       // own custom locate audit error, not the usual MODULE_NOT_FOUND.
@@ -441,11 +414,7 @@
   });
 
   it('throws when it finds invalid audits', async () => {
-<<<<<<< HEAD
-    const basePath = path.resolve(__dirname, '../fixtures/invalid-audits');
-=======
     const basePath = path.resolve(moduleDir, '../fixtures/invalid-audits');
->>>>>>> 16a4ccf6
     await assert.rejects(Config.fromJson({
       audits: [basePath + '/missing-audit'],
     }), /audit\(\) method/);
@@ -1382,11 +1351,10 @@
       assert.equal(typeof gatherer.instance.beforePass, 'function');
     });
 
-<<<<<<< HEAD
     ['', '.js', '.cjs'].forEach(variant => {
       describe(`loads custom gatherer (variant: "${variant}")`, () => {
         it('loads gatherers from custom paths', async () => {
-          const customPath = path.resolve(__dirname, '../fixtures/valid-custom-gatherer' + variant);
+          const customPath = path.resolve(moduleDir, '../fixtures/valid-custom-gatherer' + variant);
           const gatherer = await loadGatherer(customPath);
           assert.equal(gatherer.instance.name, 'CustomGatherer');
           assert.equal(typeof gatherer.instance.beforePass, 'function');
@@ -1395,30 +1363,13 @@
         it('loads a gatherer relative to a config path', async () => {
           const config = await Config.fromJson({
             passes: [{gatherers: ['../fixtures/valid-custom-gatherer' + variant]}],
-          }, {configPath: __filename});
+          }, {configPath: modulePath});
           const gatherer = config.passes[0].gatherers[0];
 
           assert.equal(gatherer.instance.name, 'CustomGatherer');
           assert.equal(typeof gatherer.instance.beforePass, 'function');
         });
       });
-=======
-    it('loads gatherers from custom paths', async () => {
-      const customPath = path.resolve(moduleDir, '../fixtures/valid-custom-gatherer');
-      const gatherer = await loadGatherer(customPath);
-      assert.equal(gatherer.instance.name, 'CustomGatherer');
-      assert.equal(typeof gatherer.instance.beforePass, 'function');
-    });
-
-    it('loads a gatherer relative to a config path', async () => {
-      const config = await Config.fromJson({
-        passes: [{gatherers: ['../fixtures/valid-custom-gatherer']}],
-      }, {configPath: modulePath});
-      const gatherer = config.passes[0].gatherers[0];
-
-      assert.equal(gatherer.instance.name, 'CustomGatherer');
-      assert.equal(typeof gatherer.instance.beforePass, 'function');
->>>>>>> 16a4ccf6
     });
 
     it('returns gatherer when gatherer class, not package-name string, is provided', async () => {
@@ -1468,11 +1419,7 @@
     });
 
     it('throws but not for missing gatherer when it has a dependency error', async () => {
-<<<<<<< HEAD
-      const gathererPath = path.resolve(__dirname, '../fixtures/invalid-gatherers/require-error');
-=======
       const gathererPath = path.resolve(moduleDir, '../fixtures/invalid-gatherers/require-error');
->>>>>>> 16a4ccf6
       await assert.rejects(loadGatherer(gathererPath),
           function(err) {
             // We're expecting not to find parent class Gatherer, so only reject on
@@ -1487,11 +1434,7 @@
     });
 
     it('throws for invalid gatherers', async () => {
-<<<<<<< HEAD
-      const root = path.resolve(__dirname, '../fixtures/invalid-gatherers');
-=======
       const root = path.resolve(moduleDir, '../fixtures/invalid-gatherers');
->>>>>>> 16a4ccf6
 
       await assert.rejects(loadGatherer(`${root}/missing-before-pass`),
         /beforePass\(\) method/);
