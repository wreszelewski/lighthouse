--- conflicted
+++ resolved
@@ -341,11 +341,8 @@
   createDecomposedPromise,
   flushAllTimersAndMicrotasks,
   makeMocksForGatherRunner,
-<<<<<<< HEAD
   loadTraceFixture,
-=======
   createScript,
   getURLArtifactFromDevtoolsLog,
->>>>>>> 6ff20c82
   ...mockCommands,
 };