/**
 * @license Copyright 2016 The Lighthouse Authors. All Rights Reserved.
 * Licensed under the Apache License, Version 2.0 (the "License"); you may not use this file except in compliance with the License. You may obtain a copy of the License at http://www.apache.org/licenses/LICENSE-2.0
 * Unless required by applicable law or agreed to in writing, software distributed under the License is distributed on an "AS IS" BASIS, WITHOUT WARRANTIES OR CONDITIONS OF ANY KIND, either express or implied. See the License for the specific language governing permissions and limitations under the License.
 */
'use strict';

/**
 * @param {{protocolGetVersionResponse: LH.CrdpCommands['Browser.getVersion']['returnType']}} param0
 */
function makeFakeDriver({protocolGetVersionResponse}) {
  let scrollPosition = {x: 0, y: 0};

  return {
    get fetcher() {
      return {
        disableRequestInterception: () => Promise.resolve(),
      };
    },
    getBrowserVersion() {
      return Promise.resolve(Object.assign({}, protocolGetVersionResponse, {milestone: 71}));
    },
    getBenchmarkIndex() {
      return Promise.resolve(125.2);
    },
    getAppManifest() {
      return Promise.resolve(null);
    },
    connect() {
      return Promise.resolve();
    },
    disconnect() {
      return Promise.resolve();
    },
    /** @param {string} url */
    gotoURL(url) {
      return Promise.resolve({finalUrl: url, timedOut: false});
    },
    beginEmulation() {
      return Promise.resolve();
    },
    setThrottling() {
      return Promise.resolve();
    },
    dismissJavaScriptDialogs() {
      return Promise.resolve();
    },
    assertNoSameOriginServiceWorkerClients() {
      return Promise.resolve();
    },
    reloadForCleanStateIfNeeded() {
      return Promise.resolve();
    },
    enableRuntimeEvents() {
      return Promise.resolve();
    },
    enableAsyncStacks() {
      return Promise.resolve();
    },
    evaluateScriptOnLoad() {
      return Promise.resolve();
    },
    cleanBrowserCaches() {},
    clearDataForOrigin() {},
    cacheNatives() {
      return Promise.resolve();
    },
    evaluateAsync() {
      return Promise.resolve({});
    },
    /** @param {{x: number, y: number}} position */
    scrollTo(position) {
      scrollPosition = position;
      return Promise.resolve();
    },
    getScrollPosition() {
      return Promise.resolve(scrollPosition);
    },
    registerPerformanceObserver() {
      return Promise.resolve();
    },
    beginTrace() {
      return Promise.resolve();
    },
    endTrace() {
      // Minimal indirection so TypeScript doesn't crash trying to infer a type.
      const modulePath = '../fixtures/traces/progressive-app.json';
      return Promise.resolve(require(modulePath));
    },
    beginDevtoolsLog() {},
    endDevtoolsLog() {
      // Minimal indirection so TypeScript doesn't crash trying to infer a type.
      const modulePath = '../fixtures/artifacts/perflog/defaultPass.devtoolslog.json';
      return require(modulePath);
    },
    blockUrlPatterns() {
      return Promise.resolve();
    },
    setExtraHTTPHeaders() {
      return Promise.resolve();
    },
  };
}

// https://chromedevtools.github.io/devtools-protocol/tot/Browser#method-getVersion
const protocolGetVersionResponse = {
  protocolVersion: '1.3',
  product: 'Chrome/71.0.3577.0',
  revision: '@fc334a55a70eec12fc77853c53979f81e8496c21',
  // eslint-disable-next-line max-len
  userAgent: 'Mozilla/5.0 (Macintosh; Intel Mac OS X 10_13_6) AppleWebKit/537.36 (KHTML, like Gecko) Chrome/71.0.3577.0 Safari/537.36',
  jsVersion: '7.1.314',
};
const fakeDriver = makeFakeDriver({protocolGetVersionResponse});

<<<<<<< HEAD
const fakeDriver = {
  getBrowserVersion() {
    return Promise.resolve(Object.assign({}, protocolGetVersionResponse, {milestone: 71}));
  },
  getBenchmarkIndex() {
    return Promise.resolve(125.2);
  },
  connect() {
    return Promise.resolve();
  },
  disconnect() {
    return Promise.resolve();
  },
  gotoURL() {
    return Promise.resolve('https://www.reddit.com/r/nba');
  },
  waitForLoadEvent() {
    return Promise.resolve();
  },
  beginEmulation() {
    return Promise.resolve();
  },
  setThrottling() {
    return Promise.resolve();
  },
  dismissJavaScriptDialogs() {
    return Promise.resolve();
  },
  assertNoSameOriginServiceWorkerClients() {
    return Promise.resolve();
  },
  reloadForCleanStateIfNeeded() {
    return Promise.resolve();
=======
const fakeDriverUsingRealMobileDevice = makeFakeDriver({
  protocolGetVersionResponse: {
    ...protocolGetVersionResponse,
    // eslint-disable-next-line max-len
    userAgent: 'Mozilla/5.0 (Linux; Android 6.0.1; Nexus 5 Build/MRA58N) AppleWebKit/537.36(KHTML, like Gecko) Chrome/69.0.3464.0 Mobile Safari/537.36',
>>>>>>> c6c9447e
  },
});

module.exports = {
  ...fakeDriver,
  fakeDriverUsingRealMobileDevice,
  protocolGetVersionResponse,
};<|MERGE_RESOLUTION|>--- conflicted
+++ resolved
@@ -113,47 +113,11 @@
 };
 const fakeDriver = makeFakeDriver({protocolGetVersionResponse});
 
-<<<<<<< HEAD
-const fakeDriver = {
-  getBrowserVersion() {
-    return Promise.resolve(Object.assign({}, protocolGetVersionResponse, {milestone: 71}));
-  },
-  getBenchmarkIndex() {
-    return Promise.resolve(125.2);
-  },
-  connect() {
-    return Promise.resolve();
-  },
-  disconnect() {
-    return Promise.resolve();
-  },
-  gotoURL() {
-    return Promise.resolve('https://www.reddit.com/r/nba');
-  },
-  waitForLoadEvent() {
-    return Promise.resolve();
-  },
-  beginEmulation() {
-    return Promise.resolve();
-  },
-  setThrottling() {
-    return Promise.resolve();
-  },
-  dismissJavaScriptDialogs() {
-    return Promise.resolve();
-  },
-  assertNoSameOriginServiceWorkerClients() {
-    return Promise.resolve();
-  },
-  reloadForCleanStateIfNeeded() {
-    return Promise.resolve();
-=======
 const fakeDriverUsingRealMobileDevice = makeFakeDriver({
   protocolGetVersionResponse: {
     ...protocolGetVersionResponse,
     // eslint-disable-next-line max-len
     userAgent: 'Mozilla/5.0 (Linux; Android 6.0.1; Nexus 5 Build/MRA58N) AppleWebKit/537.36(KHTML, like Gecko) Chrome/69.0.3464.0 Mobile Safari/537.36',
->>>>>>> c6c9447e
   },
 });
 
