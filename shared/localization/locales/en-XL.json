{
  "core/audits/accessibility/accesskeys.js | description": {
    "message": "Âćĉéŝś k̂éŷś l̂ét̂ úŝér̂ś q̂úîćk̂ĺŷ f́ôćûś â ṕâŕt̂ óf̂ t́ĥé p̂áĝé. F̂ór̂ ṕr̂óp̂ér̂ ńâv́îǵât́îón̂, éâćĥ áĉćêśŝ ḱêý m̂úŝt́ b̂é ûńîq́ûé. [L̂éâŕn̂ ḿôŕê áb̂óût́ âćĉéŝś k̂éŷś](https://dequeuniversity.com/rules/axe/4.4/accesskeys)."
  },
  "core/audits/accessibility/accesskeys.js | failureTitle": {
    "message": "`[accesskey]` v̂ál̂úêś âŕê ńôt́ ûńîq́ûé"
  },
  "core/audits/accessibility/accesskeys.js | title": {
    "message": "`[accesskey]` v̂ál̂úêś âŕê ún̂íq̂úê"
  },
  "core/audits/accessibility/aria-allowed-attr.js | description": {
    "message": "Êáĉh́ ÂŔÎÁ `role` ŝúp̂ṕôŕt̂ś â śp̂éĉíf̂íĉ śûb́ŝét̂ óf̂ `aria-*` át̂t́r̂íb̂út̂éŝ. Ḿîśm̂át̂ćĥín̂ǵ t̂h́êśê ín̂v́âĺîd́ât́êś t̂h́ê `aria-*` át̂t́r̂íb̂út̂éŝ. [Ĺêár̂ń ĥóŵ t́ô ḿât́ĉh́ ÂŔÎÁ ât́t̂ŕîb́ût́êś t̂ó t̂h́êír̂ ŕôĺêś](https://dequeuniversity.com/rules/axe/4.4/aria-allowed-attr)."
  },
  "core/audits/accessibility/aria-allowed-attr.js | failureTitle": {
    "message": "`[aria-*]` ât́t̂ŕîb́ût́êś d̂ó n̂ót̂ ḿât́ĉh́ t̂h́êír̂ ŕôĺêś"
  },
  "core/audits/accessibility/aria-allowed-attr.js | title": {
    "message": "`[aria-*]` ât́t̂ŕîb́ût́êś m̂át̂ćĥ t́ĥéîŕ r̂ól̂éŝ"
  },
  "core/audits/accessibility/aria-command-name.js | description": {
    "message": "Ŵh́êń âń êĺêḿêńt̂ d́ôéŝń't̂ h́âv́ê án̂ áĉćêśŝíb̂ĺê ńâḿê, śĉŕêén̂ ŕêád̂ér̂ś âńn̂óûńĉé ît́ ŵít̂h́ â ǵêńêŕîć n̂ám̂é, m̂ák̂ín̂ǵ ît́ ûńûśâb́l̂é f̂ór̂ úŝér̂ś ŵh́ô ŕêĺŷ ón̂ śĉŕêén̂ ŕêád̂ér̂ś. [L̂éâŕn̂ h́ôẃ t̂ó m̂ák̂é ĉóm̂ḿâńd̂ él̂ém̂én̂t́ŝ ḿôŕê áĉćêśŝíb̂ĺê](https://dequeuniversity.com/rules/axe/4.4/aria-command-name)."
  },
  "core/audits/accessibility/aria-command-name.js | failureTitle": {
    "message": "`button`, `link`, âńd̂ `menuitem` él̂ém̂én̂t́ŝ d́ô ńôt́ ĥáv̂é âćĉéŝśîb́l̂é n̂ám̂éŝ."
  },
  "core/audits/accessibility/aria-command-name.js | title": {
    "message": "`button`, `link`, âńd̂ `menuitem` él̂ém̂én̂t́ŝ h́âv́ê áĉćêśŝíb̂ĺê ńâḿêś"
  },
  "core/audits/accessibility/aria-hidden-body.js | description": {
    "message": "Âśŝíŝt́îv́ê t́êćĥńôĺôǵîéŝ, ĺîḱê śĉŕêén̂ ŕêád̂ér̂ś, ŵór̂ḱ îńĉón̂śîśt̂én̂t́l̂ý ŵh́êń `aria-hidden=\"true\"` îś ŝét̂ ón̂ t́ĥé d̂óĉúm̂én̂t́ `<body>`. [L̂éâŕn̂ h́ôẃ `aria-hidden` âf́f̂éĉt́ŝ t́ĥé d̂óĉúm̂én̂t́ b̂ód̂ý](https://dequeuniversity.com/rules/axe/4.4/aria-hidden-body)."
  },
  "core/audits/accessibility/aria-hidden-body.js | failureTitle": {
    "message": "`[aria-hidden=\"true\"]` îś p̂ŕêśêńt̂ ón̂ t́ĥé d̂óĉúm̂én̂t́ `<body>`"
  },
  "core/audits/accessibility/aria-hidden-body.js | title": {
    "message": "`[aria-hidden=\"true\"]` îś n̂ót̂ ṕr̂éŝén̂t́ ôń t̂h́ê d́ôćûḿêńt̂ `<body>`"
  },
  "core/audits/accessibility/aria-hidden-focus.js | description": {
    "message": "F̂óĉúŝáb̂ĺê d́êśĉén̂d́êńt̂ś ŵít̂h́îń âń `[aria-hidden=\"true\"]` êĺêḿêńt̂ ṕr̂év̂én̂t́ t̂h́ôśê ín̂t́êŕâćt̂ív̂é êĺêḿêńt̂ś f̂ŕôḿ b̂éîńĝ áv̂áîĺâb́l̂é t̂ó ûśêŕŝ óf̂ áŝśîśt̂ív̂é t̂éĉh́n̂ól̂óĝíêś l̂ík̂é ŝćr̂éêń r̂éâd́êŕŝ. [Ĺêár̂ń ĥóŵ `aria-hidden` áf̂f́êćt̂ś f̂óĉúŝáb̂ĺê él̂ém̂én̂t́ŝ](https://dequeuniversity.com/rules/axe/4.4/aria-hidden-focus)."
  },
  "core/audits/accessibility/aria-hidden-focus.js | failureTitle": {
    "message": "`[aria-hidden=\"true\"]` êĺêḿêńt̂ś ĉón̂t́âín̂ f́ôćûśâb́l̂é d̂éŝćêńd̂én̂t́ŝ"
  },
  "core/audits/accessibility/aria-hidden-focus.js | title": {
    "message": "`[aria-hidden=\"true\"]` êĺêḿêńt̂ś d̂ó n̂ót̂ ćôńt̂áîń f̂óĉúŝáb̂ĺê d́êśĉén̂d́êńt̂ś"
  },
  "core/audits/accessibility/aria-input-field-name.js | description": {
    "message": "Ŵh́êń âń îńp̂út̂ f́îél̂d́ d̂óêśn̂'t́ ĥáv̂é âń âćĉéŝśîb́l̂é n̂ám̂é, ŝćr̂éêń r̂éâd́êŕŝ án̂ńôún̂ćê ít̂ ẃît́ĥ á ĝén̂ér̂íĉ ńâḿê, ḿâḱîńĝ ít̂ ún̂úŝáb̂ĺê f́ôŕ ûśêŕŝ ẃĥó r̂él̂ý ôń ŝćr̂éêń r̂éâd́êŕŝ. [Ĺêár̂ń m̂ór̂é âb́ôút̂ ín̂ṕût́ f̂íêĺd̂ ĺâb́êĺŝ](https://dequeuniversity.com/rules/axe/4.4/aria-input-field-name)."
  },
  "core/audits/accessibility/aria-input-field-name.js | failureTitle": {
    "message": "ÂŔÎÁ îńp̂út̂ f́îél̂d́ŝ d́ô ńôt́ ĥáv̂é âćĉéŝśîb́l̂é n̂ám̂éŝ"
  },
  "core/audits/accessibility/aria-input-field-name.js | title": {
    "message": "ÂŔÎÁ îńp̂út̂ f́îél̂d́ŝ h́âv́ê áĉćêśŝíb̂ĺê ńâḿêś"
  },
  "core/audits/accessibility/aria-meter-name.js | description": {
    "message": "Ŵh́êń âń êĺêḿêńt̂ d́ôéŝń't̂ h́âv́ê án̂ áĉćêśŝíb̂ĺê ńâḿê, śĉŕêén̂ ŕêád̂ér̂ś âńn̂óûńĉé ît́ ŵít̂h́ â ǵêńêŕîć n̂ám̂é, m̂ák̂ín̂ǵ ît́ ûńûśâb́l̂é f̂ór̂ úŝér̂ś ŵh́ô ŕêĺŷ ón̂ śĉŕêén̂ ŕêád̂ér̂ś. [L̂éâŕn̂ h́ôẃ t̂ó n̂ám̂é `meter` êĺêḿêńt̂ś](https://dequeuniversity.com/rules/axe/4.4/aria-meter-name)."
  },
  "core/audits/accessibility/aria-meter-name.js | failureTitle": {
    "message": "ÂŔÎÁ `meter` êĺêḿêńt̂ś d̂ó n̂ót̂ h́âv́ê áĉćêśŝíb̂ĺê ńâḿêś."
  },
  "core/audits/accessibility/aria-meter-name.js | title": {
    "message": "ÂŔÎÁ `meter` êĺêḿêńt̂ś ĥáv̂é âćĉéŝśîb́l̂é n̂ám̂éŝ"
  },
  "core/audits/accessibility/aria-progressbar-name.js | description": {
    "message": "Ŵh́êń â `progressbar` él̂ém̂én̂t́ d̂óêśn̂'t́ ĥáv̂é âń âćĉéŝśîb́l̂é n̂ám̂é, ŝćr̂éêń r̂éâd́êŕŝ án̂ńôún̂ćê ít̂ ẃît́ĥ á ĝén̂ér̂íĉ ńâḿê, ḿâḱîńĝ ít̂ ún̂úŝáb̂ĺê f́ôŕ ûśêŕŝ ẃĥó r̂él̂ý ôń ŝćr̂éêń r̂éâd́êŕŝ. [Ĺêár̂ń ĥóŵ t́ô ĺâb́êĺ `progressbar` êĺêḿêńt̂ś](https://dequeuniversity.com/rules/axe/4.4/aria-progressbar-name)."
  },
  "core/audits/accessibility/aria-progressbar-name.js | failureTitle": {
    "message": "ÂŔÎÁ `progressbar` êĺêḿêńt̂ś d̂ó n̂ót̂ h́âv́ê áĉćêśŝíb̂ĺê ńâḿêś."
  },
  "core/audits/accessibility/aria-progressbar-name.js | title": {
    "message": "ÂŔÎÁ `progressbar` êĺêḿêńt̂ś ĥáv̂é âćĉéŝśîb́l̂é n̂ám̂éŝ"
  },
  "core/audits/accessibility/aria-required-attr.js | description": {
    "message": "Ŝóm̂é ÂŔÎÁ r̂ól̂éŝ h́âv́ê ŕêq́ûír̂éd̂ át̂t́r̂íb̂út̂éŝ t́ĥát̂ d́êśĉŕîb́ê t́ĥé ŝt́ât́ê óf̂ t́ĥé êĺêḿêńt̂ t́ô śĉŕêén̂ ŕêád̂ér̂ś. [L̂éâŕn̂ ḿôŕê áb̂óût́ r̂ól̂éŝ án̂d́ r̂éq̂úîŕêd́ ât́t̂ŕîb́ût́êś](https://dequeuniversity.com/rules/axe/4.4/aria-required-attr)."
  },
  "core/audits/accessibility/aria-required-attr.js | failureTitle": {
    "message": "`[role]`ŝ d́ô ńôt́ ĥáv̂é âĺl̂ ŕêq́ûír̂éd̂ `[aria-*]` át̂t́r̂íb̂út̂éŝ"
  },
  "core/audits/accessibility/aria-required-attr.js | title": {
    "message": "`[role]`ŝ h́âv́ê ál̂ĺ r̂éq̂úîŕêd́ `[aria-*]` ât́t̂ŕîb́ût́êś"
  },
  "core/audits/accessibility/aria-required-children.js | description": {
    "message": "Ŝóm̂é ÂŔÎÁ p̂ár̂én̂t́ r̂ól̂éŝ ḿûśt̂ ćôńt̂áîń ŝṕêćîf́îć ĉh́îĺd̂ ŕôĺêś t̂ó p̂ér̂f́ôŕm̂ t́ĥéîŕ îńt̂én̂d́êd́ âćĉéŝśîb́îĺît́ŷ f́ûńĉt́îón̂ś. [L̂éâŕn̂ ḿôŕê áb̂óût́ r̂ól̂éŝ án̂d́ r̂éq̂úîŕêd́ ĉh́îĺd̂ŕêń êĺêḿêńt̂ś](https://dequeuniversity.com/rules/axe/4.4/aria-required-children)."
  },
  "core/audits/accessibility/aria-required-children.js | failureTitle": {
    "message": "Êĺêḿêńt̂ś ŵít̂h́ âń ÂŔÎÁ `[role]` t̂h́ât́ r̂éq̂úîŕê ćĥíl̂d́r̂én̂ t́ô ćôńt̂áîń â śp̂éĉíf̂íĉ `[role]` ár̂é m̂íŝśîńĝ śôḿê ór̂ ál̂ĺ ôf́ t̂h́ôśê ŕêq́ûír̂éd̂ ćĥíl̂d́r̂én̂."
  },
  "core/audits/accessibility/aria-required-children.js | title": {
    "message": "Êĺêḿêńt̂ś ŵít̂h́ âń ÂŔÎÁ `[role]` t̂h́ât́ r̂éq̂úîŕê ćĥíl̂d́r̂én̂ t́ô ćôńt̂áîń â śp̂éĉíf̂íĉ `[role]` h́âv́ê ál̂ĺ r̂éq̂úîŕêd́ ĉh́îĺd̂ŕêń."
  },
  "core/audits/accessibility/aria-required-parent.js | description": {
    "message": "Ŝóm̂é ÂŔÎÁ ĉh́îĺd̂ ŕôĺêś m̂úŝt́ b̂é ĉón̂t́âín̂éd̂ b́ŷ śp̂éĉíf̂íĉ ṕâŕêńt̂ ŕôĺêś t̂ó p̂ŕôṕêŕl̂ý p̂ér̂f́ôŕm̂ t́ĥéîŕ îńt̂én̂d́êd́ âćĉéŝśîb́îĺît́ŷ f́ûńĉt́îón̂ś. [L̂éâŕn̂ ḿôŕê áb̂óût́ ÂŔÎÁ r̂ól̂éŝ án̂d́ r̂éq̂úîŕêd́ p̂ár̂én̂t́ êĺêḿêńt̂](https://dequeuniversity.com/rules/axe/4.4/aria-required-parent)."
  },
  "core/audits/accessibility/aria-required-parent.js | failureTitle": {
    "message": "`[role]`ŝ ár̂é n̂ót̂ ćôńt̂áîńêd́ b̂ý t̂h́êír̂ ŕêq́ûír̂éd̂ ṕâŕêńt̂ él̂ém̂én̂t́"
  },
  "core/audits/accessibility/aria-required-parent.js | title": {
    "message": "`[role]`ŝ ár̂é ĉón̂t́âín̂éd̂ b́ŷ t́ĥéîŕ r̂éq̂úîŕêd́ p̂ár̂én̂t́ êĺêḿêńt̂"
  },
  "core/audits/accessibility/aria-roles.js | description": {
    "message": "ÂŔÎÁ r̂ól̂éŝ ḿûśt̂ h́âv́ê v́âĺîd́ v̂ál̂úêś îń ôŕd̂ér̂ t́ô ṕêŕf̂ór̂ḿ t̂h́êír̂ ín̂t́êńd̂éd̂ áĉćêśŝíb̂íl̂ít̂ý f̂ún̂ćt̂íôńŝ. [Ĺêár̂ń m̂ór̂é âb́ôút̂ v́âĺîd́ ÂŔÎÁ r̂ól̂éŝ](https://dequeuniversity.com/rules/axe/4.4/aria-roles)."
  },
  "core/audits/accessibility/aria-roles.js | failureTitle": {
    "message": "`[role]` v̂ál̂úêś âŕê ńôt́ v̂ál̂íd̂"
  },
  "core/audits/accessibility/aria-roles.js | title": {
    "message": "`[role]` v̂ál̂úêś âŕê v́âĺîd́"
  },
  "core/audits/accessibility/aria-toggle-field-name.js | description": {
    "message": "Ŵh́êń â t́ôǵĝĺê f́îél̂d́ d̂óêśn̂'t́ ĥáv̂é âń âćĉéŝśîb́l̂é n̂ám̂é, ŝćr̂éêń r̂éâd́êŕŝ án̂ńôún̂ćê ít̂ ẃît́ĥ á ĝén̂ér̂íĉ ńâḿê, ḿâḱîńĝ ít̂ ún̂úŝáb̂ĺê f́ôŕ ûśêŕŝ ẃĥó r̂él̂ý ôń ŝćr̂éêń r̂éâd́êŕŝ. [Ĺêár̂ń m̂ór̂é âb́ôút̂ t́ôǵĝĺê f́îél̂d́ŝ](https://dequeuniversity.com/rules/axe/4.4/aria-toggle-field-name)."
  },
  "core/audits/accessibility/aria-toggle-field-name.js | failureTitle": {
    "message": "ÂŔÎÁ t̂óĝǵl̂é f̂íêĺd̂ś d̂ó n̂ót̂ h́âv́ê áĉćêśŝíb̂ĺê ńâḿêś"
  },
  "core/audits/accessibility/aria-toggle-field-name.js | title": {
    "message": "ÂŔÎÁ t̂óĝǵl̂é f̂íêĺd̂ś ĥáv̂é âćĉéŝśîb́l̂é n̂ám̂éŝ"
  },
  "core/audits/accessibility/aria-tooltip-name.js | description": {
    "message": "Ŵh́êń âń êĺêḿêńt̂ d́ôéŝń't̂ h́âv́ê án̂ áĉćêśŝíb̂ĺê ńâḿê, śĉŕêén̂ ŕêád̂ér̂ś âńn̂óûńĉé ît́ ŵít̂h́ â ǵêńêŕîć n̂ám̂é, m̂ák̂ín̂ǵ ît́ ûńûśâb́l̂é f̂ór̂ úŝér̂ś ŵh́ô ŕêĺŷ ón̂ śĉŕêén̂ ŕêád̂ér̂ś. [L̂éâŕn̂ h́ôẃ t̂ó n̂ám̂é `tooltip` êĺêḿêńt̂ś](https://dequeuniversity.com/rules/axe/4.4/aria-tooltip-name)."
  },
  "core/audits/accessibility/aria-tooltip-name.js | failureTitle": {
    "message": "ÂŔÎÁ `tooltip` êĺêḿêńt̂ś d̂ó n̂ót̂ h́âv́ê áĉćêśŝíb̂ĺê ńâḿêś."
  },
  "core/audits/accessibility/aria-tooltip-name.js | title": {
    "message": "ÂŔÎÁ `tooltip` êĺêḿêńt̂ś ĥáv̂é âćĉéŝśîb́l̂é n̂ám̂éŝ"
  },
  "core/audits/accessibility/aria-treeitem-name.js | description": {
    "message": "Ŵh́êń â `treeitem` él̂ém̂én̂t́ d̂óêśn̂'t́ ĥáv̂é âń âćĉéŝśîb́l̂é n̂ám̂é, ŝćr̂éêń r̂éâd́êŕŝ án̂ńôún̂ćê ít̂ ẃît́ĥ á ĝén̂ér̂íĉ ńâḿê, ḿâḱîńĝ ít̂ ún̂úŝáb̂ĺê f́ôŕ ûśêŕŝ ẃĥó r̂él̂ý ôń ŝćr̂éêń r̂éâd́êŕŝ. [Ĺêár̂ń m̂ór̂é âb́ôút̂ ĺâb́êĺîńĝ `treeitem` él̂ém̂én̂t́ŝ](https://dequeuniversity.com/rules/axe/4.4/aria-treeitem-name)."
  },
  "core/audits/accessibility/aria-treeitem-name.js | failureTitle": {
    "message": "ÂŔÎÁ `treeitem` êĺêḿêńt̂ś d̂ó n̂ót̂ h́âv́ê áĉćêśŝíb̂ĺê ńâḿêś."
  },
  "core/audits/accessibility/aria-treeitem-name.js | title": {
    "message": "ÂŔÎÁ `treeitem` êĺêḿêńt̂ś ĥáv̂é âćĉéŝśîb́l̂é n̂ám̂éŝ"
  },
  "core/audits/accessibility/aria-valid-attr-value.js | description": {
    "message": "Âśŝíŝt́îv́ê t́êćĥńôĺôǵîéŝ, ĺîḱê śĉŕêén̂ ŕêád̂ér̂ś, ĉán̂'t́ îńt̂ér̂ṕr̂ét̂ ÁR̂ÍÂ át̂t́r̂íb̂út̂éŝ ẃît́ĥ ín̂v́âĺîd́ v̂ál̂úêś. [L̂éâŕn̂ ḿôŕê áb̂óût́ v̂ál̂íd̂ v́âĺûéŝ f́ôŕ ÂŔÎÁ ât́t̂ŕîb́ût́êś](https://dequeuniversity.com/rules/axe/4.4/aria-valid-attr-value)."
  },
  "core/audits/accessibility/aria-valid-attr-value.js | failureTitle": {
    "message": "`[aria-*]` ât́t̂ŕîb́ût́êś d̂ó n̂ót̂ h́âv́ê v́âĺîd́ v̂ál̂úêś"
  },
  "core/audits/accessibility/aria-valid-attr-value.js | title": {
    "message": "`[aria-*]` ât́t̂ŕîb́ût́êś ĥáv̂é v̂ál̂íd̂ v́âĺûéŝ"
  },
  "core/audits/accessibility/aria-valid-attr.js | description": {
    "message": "Âśŝíŝt́îv́ê t́êćĥńôĺôǵîéŝ, ĺîḱê śĉŕêén̂ ŕêád̂ér̂ś, ĉán̂'t́ îńt̂ér̂ṕr̂ét̂ ÁR̂ÍÂ át̂t́r̂íb̂út̂éŝ ẃît́ĥ ín̂v́âĺîd́ n̂ám̂éŝ. [Ĺêár̂ń m̂ór̂é âb́ôút̂ v́âĺîd́ ÂŔÎÁ ât́t̂ŕîb́ût́êś](https://dequeuniversity.com/rules/axe/4.4/aria-valid-attr)."
  },
  "core/audits/accessibility/aria-valid-attr.js | failureTitle": {
    "message": "`[aria-*]` ât́t̂ŕîb́ût́êś âŕê ńôt́ v̂ál̂íd̂ ór̂ ḿîśŝṕêĺl̂éd̂"
  },
  "core/audits/accessibility/aria-valid-attr.js | title": {
    "message": "`[aria-*]` ât́t̂ŕîb́ût́êś âŕê v́âĺîd́ âńd̂ ńôt́ m̂íŝśp̂él̂ĺêd́"
  },
  "core/audits/accessibility/axe-audit.js | failingElementsHeader": {
    "message": "F̂áîĺîńĝ Él̂ém̂én̂t́ŝ"
  },
  "core/audits/accessibility/button-name.js | description": {
    "message": "Ŵh́êń â b́ût́t̂ón̂ d́ôéŝń't̂ h́âv́ê án̂ áĉćêśŝíb̂ĺê ńâḿê, śĉŕêén̂ ŕêád̂ér̂ś âńn̂óûńĉé ît́ âś \"b̂út̂t́ôń\", m̂ák̂ín̂ǵ ît́ ûńûśâb́l̂é f̂ór̂ úŝér̂ś ŵh́ô ŕêĺŷ ón̂ śĉŕêén̂ ŕêád̂ér̂ś. [L̂éâŕn̂ h́ôẃ t̂ó m̂ák̂é b̂út̂t́ôńŝ ḿôŕê áĉćêśŝíb̂ĺê](https://dequeuniversity.com/rules/axe/4.4/button-name)."
  },
  "core/audits/accessibility/button-name.js | failureTitle": {
    "message": "B̂út̂t́ôńŝ d́ô ńôt́ ĥáv̂é âń âćĉéŝśîb́l̂é n̂ám̂é"
  },
  "core/audits/accessibility/button-name.js | title": {
    "message": "B̂út̂t́ôńŝ h́âv́ê án̂ áĉćêśŝíb̂ĺê ńâḿê"
  },
  "core/audits/accessibility/bypass.js | description": {
    "message": "Âd́d̂ín̂ǵ ŵáŷś t̂ó b̂ýp̂áŝś r̂ép̂ét̂ít̂ív̂é ĉón̂t́êńt̂ ĺêt́ŝ ḱêýb̂óâŕd̂ úŝér̂ś n̂áv̂íĝát̂é t̂h́ê ṕâǵê ḿôŕê éf̂f́îćîén̂t́l̂ý. [L̂éâŕn̂ ḿôŕê áb̂óût́ b̂ýp̂áŝś b̂ĺôćk̂ś](https://dequeuniversity.com/rules/axe/4.4/bypass)."
  },
  "core/audits/accessibility/bypass.js | failureTitle": {
    "message": "T̂h́ê ṕâǵê d́ôéŝ ńôt́ ĉón̂t́âín̂ á ĥéâd́îńĝ, śk̂íp̂ ĺîńk̂, ór̂ ĺâńd̂ḿâŕk̂ ŕêǵîón̂"
  },
  "core/audits/accessibility/bypass.js | title": {
    "message": "T̂h́ê ṕâǵê ćôńt̂áîńŝ á ĥéâd́îńĝ, śk̂íp̂ ĺîńk̂, ór̂ ĺâńd̂ḿâŕk̂ ŕêǵîón̂"
  },
  "core/audits/accessibility/color-contrast.js | description": {
    "message": "L̂óŵ-ćôńt̂ŕâśt̂ t́êx́t̂ íŝ d́îf́f̂íĉúl̂t́ ôŕ îḿp̂óŝśîb́l̂é f̂ór̂ ḿâńŷ úŝér̂ś t̂ó r̂éâd́. [L̂éâŕn̂ h́ôẃ t̂ó p̂ŕôv́îd́ê śûf́f̂íĉíêńt̂ ćôĺôŕ ĉón̂t́r̂áŝt́](https://dequeuniversity.com/rules/axe/4.4/color-contrast)."
  },
  "core/audits/accessibility/color-contrast.js | failureTitle": {
    "message": "B̂áĉḱĝŕôún̂d́ âńd̂ f́ôŕêǵr̂óûńd̂ ćôĺôŕŝ d́ô ńôt́ ĥáv̂é â śûf́f̂íĉíêńt̂ ćôńt̂ŕâśt̂ ŕât́îó."
  },
  "core/audits/accessibility/color-contrast.js | title": {
    "message": "B̂áĉḱĝŕôún̂d́ âńd̂ f́ôŕêǵr̂óûńd̂ ćôĺôŕŝ h́âv́ê á ŝúf̂f́îćîén̂t́ ĉón̂t́r̂áŝt́ r̂át̂íô"
  },
  "core/audits/accessibility/definition-list.js | description": {
    "message": "Ŵh́êń d̂éf̂ín̂ít̂íôń l̂íŝt́ŝ ár̂é n̂ót̂ ṕr̂óp̂ér̂ĺŷ ḿâŕk̂éd̂ úp̂, śĉŕêén̂ ŕêád̂ér̂ś m̂áŷ ṕr̂ód̂úĉé ĉón̂f́ûśîńĝ ór̂ ín̂áĉćûŕât́ê óût́p̂út̂. [Ĺêár̂ń ĥóŵ t́ô śt̂ŕûćt̂úr̂é d̂éf̂ín̂ít̂íôń l̂íŝt́ŝ ćôŕr̂éĉt́l̂ý](https://dequeuniversity.com/rules/axe/4.4/definition-list)."
  },
  "core/audits/accessibility/definition-list.js | failureTitle": {
    "message": "`<dl>`'ŝ d́ô ńôt́ ĉón̂t́âín̂ ón̂ĺŷ ṕr̂óp̂ér̂ĺŷ-ór̂d́êŕêd́ `<dt>` âńd̂ `<dd>` ǵr̂óûṕŝ, `<script>`, `<template>` ór̂ `<div>` él̂ém̂én̂t́ŝ."
  },
  "core/audits/accessibility/definition-list.js | title": {
    "message": "`<dl>`'ŝ ćôńt̂áîń ôńl̂ý p̂ŕôṕêŕl̂ý-ôŕd̂ér̂éd̂ `<dt>` án̂d́ `<dd>` ĝŕôúp̂ś, `<script>`, `<template>` ôŕ `<div>` êĺêḿêńt̂ś."
  },
  "core/audits/accessibility/dlitem.js | description": {
    "message": "D̂éf̂ín̂ít̂íôń l̂íŝt́ ît́êḿŝ (`<dt>` án̂d́ `<dd>`) m̂úŝt́ b̂é ŵŕâṕp̂éd̂ ín̂ á p̂ár̂én̂t́ `<dl>` êĺêḿêńt̂ t́ô én̂śûŕê t́ĥát̂ śĉŕêén̂ ŕêád̂ér̂ś ĉán̂ ṕr̂óp̂ér̂ĺŷ án̂ńôún̂ćê t́ĥém̂. [Ĺêár̂ń ĥóŵ t́ô śt̂ŕûćt̂úr̂é d̂éf̂ín̂ít̂íôń l̂íŝt́ŝ ćôŕr̂éĉt́l̂ý](https://dequeuniversity.com/rules/axe/4.4/dlitem)."
  },
  "core/audits/accessibility/dlitem.js | failureTitle": {
    "message": "D̂éf̂ín̂ít̂íôń l̂íŝt́ ît́êḿŝ ár̂é n̂ót̂ ẃr̂áp̂ṕêd́ îń `<dl>` êĺêḿêńt̂ś"
  },
  "core/audits/accessibility/dlitem.js | title": {
    "message": "D̂éf̂ín̂ít̂íôń l̂íŝt́ ît́êḿŝ ár̂é ŵŕâṕp̂éd̂ ín̂ `<dl>` él̂ém̂én̂t́ŝ"
  },
  "core/audits/accessibility/document-title.js | description": {
    "message": "T̂h́ê t́ît́l̂é ĝív̂éŝ śĉŕêén̂ ŕêád̂ér̂ úŝér̂ś âń ôv́êŕv̂íêẃ ôf́ t̂h́ê ṕâǵê, án̂d́ ŝéâŕĉh́ êńĝín̂é ûśêŕŝ ŕêĺŷ ón̂ ít̂ h́êáv̂íl̂ý t̂ó d̂ét̂ér̂ḿîńê íf̂ á p̂áĝé îś r̂él̂év̂án̂t́ t̂ó t̂h́êír̂ śêár̂ćĥ. [Ĺêár̂ń m̂ór̂é âb́ôút̂ d́ôćûḿêńt̂ t́ît́l̂éŝ](https://dequeuniversity.com/rules/axe/4.4/document-title)."
  },
  "core/audits/accessibility/document-title.js | failureTitle": {
    "message": "D̂óĉúm̂én̂t́ d̂óêśn̂'t́ ĥáv̂é â `<title>` él̂ém̂én̂t́"
  },
  "core/audits/accessibility/document-title.js | title": {
    "message": "D̂óĉúm̂én̂t́ ĥáŝ á `<title>` êĺêḿêńt̂"
  },
  "core/audits/accessibility/duplicate-id-active.js | description": {
    "message": "Âĺl̂ f́ôćûśâb́l̂é êĺêḿêńt̂ś m̂úŝt́ ĥáv̂é â ún̂íq̂úê `id` t́ô én̂śûŕê t́ĥát̂ t́ĥéŷ'ŕê v́îśîb́l̂é t̂ó âśŝíŝt́îv́ê t́êćĥńôĺôǵîéŝ. [Ĺêár̂ń ĥóŵ t́ô f́îx́ d̂úp̂ĺîćât́ê `id`ś](https://dequeuniversity.com/rules/axe/4.4/duplicate-id-active)."
  },
  "core/audits/accessibility/duplicate-id-active.js | failureTitle": {
    "message": "`[id]` ât́t̂ŕîb́ût́êś ôń âćt̂ív̂é, f̂óĉúŝáb̂ĺê él̂ém̂én̂t́ŝ ár̂é n̂ót̂ ún̂íq̂úê"
  },
  "core/audits/accessibility/duplicate-id-active.js | title": {
    "message": "`[id]` ât́t̂ŕîb́ût́êś ôń âćt̂ív̂é, f̂óĉúŝáb̂ĺê él̂ém̂én̂t́ŝ ár̂é ûńîq́ûé"
  },
  "core/audits/accessibility/duplicate-id-aria.js | description": {
    "message": "T̂h́ê v́âĺûé ôf́ âń ÂŔÎÁ ÎD́ m̂úŝt́ b̂é ûńîq́ûé t̂ó p̂ŕêv́êńt̂ ót̂h́êŕ îńŝt́âńĉéŝ f́r̂óm̂ b́êín̂ǵ ôv́êŕl̂óôḱêd́ b̂ý âśŝíŝt́îv́ê t́êćĥńôĺôǵîéŝ. [Ĺêár̂ń ĥóŵ t́ô f́îx́ d̂úp̂ĺîćât́ê ÁR̂ÍÂ ÍD̂ś](https://dequeuniversity.com/rules/axe/4.4/duplicate-id-aria)."
  },
  "core/audits/accessibility/duplicate-id-aria.js | failureTitle": {
    "message": "ÂŔÎÁ ÎD́ŝ ár̂é n̂ót̂ ún̂íq̂úê"
  },
  "core/audits/accessibility/duplicate-id-aria.js | title": {
    "message": "ÂŔÎÁ ÎD́ŝ ár̂é ûńîq́ûé"
  },
  "core/audits/accessibility/form-field-multiple-labels.js | description": {
    "message": "F̂ór̂ḿ f̂íêĺd̂ś ŵít̂h́ m̂úl̂t́îṕl̂é l̂áb̂él̂ś ĉán̂ b́ê ćôńf̂úŝín̂ǵl̂ý âńn̂óûńĉéd̂ b́ŷ áŝśîśt̂ív̂é t̂éĉh́n̂ól̂óĝíêś l̂ík̂é ŝćr̂éêń r̂éâd́êŕŝ ẃĥíĉh́ ûśê éît́ĥér̂ t́ĥé f̂ír̂śt̂, t́ĥé l̂áŝt́, ôŕ âĺl̂ óf̂ t́ĥé l̂áb̂él̂ś. [L̂éâŕn̂ h́ôẃ t̂ó ûśê f́ôŕm̂ ĺâb́êĺŝ](https://dequeuniversity.com/rules/axe/4.4/form-field-multiple-labels)."
  },
  "core/audits/accessibility/form-field-multiple-labels.js | failureTitle": {
    "message": "F̂ór̂ḿ f̂íêĺd̂ś ĥáv̂é m̂úl̂t́îṕl̂é l̂áb̂él̂ś"
  },
  "core/audits/accessibility/form-field-multiple-labels.js | title": {
    "message": "N̂ó f̂ór̂ḿ f̂íêĺd̂ś ĥáv̂é m̂úl̂t́îṕl̂é l̂áb̂él̂ś"
  },
  "core/audits/accessibility/frame-title.js | description": {
    "message": "Ŝćr̂éêń r̂éâd́êŕ ûśêŕŝ ŕêĺŷ ón̂ f́r̂ám̂é t̂ít̂ĺêś t̂ó d̂éŝćr̂íb̂é t̂h́ê ćôńt̂én̂t́ŝ óf̂ f́r̂ám̂éŝ. [Ĺêár̂ń m̂ór̂é âb́ôút̂ f́r̂ám̂é t̂ít̂ĺêś](https://dequeuniversity.com/rules/axe/4.4/frame-title)."
  },
  "core/audits/accessibility/frame-title.js | failureTitle": {
    "message": "`<frame>` ôŕ `<iframe>` êĺêḿêńt̂ś d̂ó n̂ót̂ h́âv́ê á t̂ít̂ĺê"
  },
  "core/audits/accessibility/frame-title.js | title": {
    "message": "`<frame>` ôŕ `<iframe>` êĺêḿêńt̂ś ĥáv̂é â t́ît́l̂é"
  },
  "core/audits/accessibility/heading-order.js | description": {
    "message": "P̂ŕôṕêŕl̂ý ôŕd̂ér̂éd̂ h́êád̂ín̂ǵŝ t́ĥát̂ d́ô ńôt́ ŝḱîṕ l̂év̂él̂ś ĉón̂v́êý t̂h́ê śêḿâńt̂íĉ śt̂ŕûćt̂úr̂é ôf́ t̂h́ê ṕâǵê, ḿâḱîńĝ ít̂ éâśîér̂ t́ô ńâv́îǵât́ê án̂d́ ûńd̂ér̂śt̂án̂d́ ŵh́êń ûśîńĝ áŝśîśt̂ív̂é t̂éĉh́n̂ól̂óĝíêś. [L̂éâŕn̂ ḿôŕê áb̂óût́ ĥéâd́îńĝ ór̂d́êŕ](https://dequeuniversity.com/rules/axe/4.4/heading-order)."
  },
  "core/audits/accessibility/heading-order.js | failureTitle": {
    "message": "Ĥéâd́îńĝ él̂ém̂én̂t́ŝ ár̂é n̂ót̂ ín̂ á ŝéq̂úêńt̂íâĺl̂ý-d̂éŝćêńd̂ín̂ǵ ôŕd̂ér̂"
  },
  "core/audits/accessibility/heading-order.js | title": {
    "message": "Ĥéâd́îńĝ él̂ém̂én̂t́ŝ áp̂ṕêár̂ ín̂ á ŝéq̂úêńt̂íâĺl̂ý-d̂éŝćêńd̂ín̂ǵ ôŕd̂ér̂"
  },
  "core/audits/accessibility/html-has-lang.js | description": {
    "message": "Îf́ â ṕâǵê d́ôéŝń't̂ śp̂éĉíf̂ý â `lang` át̂t́r̂íb̂út̂é, â śĉŕêén̂ ŕêád̂ér̂ áŝśûḿêś t̂h́ât́ t̂h́ê ṕâǵê íŝ ín̂ t́ĥé d̂éf̂áûĺt̂ ĺâńĝúâǵê t́ĥát̂ t́ĥé ûśêŕ ĉh́ôśê ẃĥén̂ śêt́t̂ín̂ǵ ûṕ t̂h́ê śĉŕêén̂ ŕêád̂ér̂. Íf̂ t́ĥé p̂áĝé îśn̂'t́ âćt̂úâĺl̂ý îń t̂h́ê d́êf́âúl̂t́ l̂án̂ǵûáĝé, t̂h́êń t̂h́ê śĉŕêén̂ ŕêád̂ér̂ ḿîǵĥt́ n̂ót̂ án̂ńôún̂ćê t́ĥé p̂áĝé'ŝ t́êx́t̂ ćôŕr̂éĉt́l̂ý. [L̂éâŕn̂ ḿôŕê áb̂óût́ t̂h́ê `lang` át̂t́r̂íb̂út̂é](https://dequeuniversity.com/rules/axe/4.4/html-has-lang)."
  },
  "core/audits/accessibility/html-has-lang.js | failureTitle": {
    "message": "`<html>` êĺêḿêńt̂ d́ôéŝ ńôt́ ĥáv̂é â `[lang]` át̂t́r̂íb̂út̂é"
  },
  "core/audits/accessibility/html-has-lang.js | title": {
    "message": "`<html>` êĺêḿêńt̂ h́âś â `[lang]` át̂t́r̂íb̂út̂é"
  },
  "core/audits/accessibility/html-lang-valid.js | description": {
    "message": "Ŝṕêćîf́ŷín̂ǵ â v́âĺîd́ [B̂ĆP̂ 47 ĺâńĝúâǵê](https://www.w3.org/International/questions/qa-choosing-language-tags#question) h́êĺp̂ś ŝćr̂éêń r̂éâd́êŕŝ án̂ńôún̂ćê t́êx́t̂ ṕr̂óp̂ér̂ĺŷ. [Ĺêár̂ń ĥóŵ t́ô úŝé t̂h́ê `lang` át̂t́r̂íb̂út̂é](https://dequeuniversity.com/rules/axe/4.4/html-lang-valid)."
  },
  "core/audits/accessibility/html-lang-valid.js | failureTitle": {
    "message": "`<html>` êĺêḿêńt̂ d́ôéŝ ńôt́ ĥáv̂é â v́âĺîd́ v̂ál̂úê f́ôŕ ît́ŝ `[lang]` át̂t́r̂íb̂út̂é."
  },
  "core/audits/accessibility/html-lang-valid.js | title": {
    "message": "`<html>` êĺêḿêńt̂ h́âś â v́âĺîd́ v̂ál̂úê f́ôŕ ît́ŝ `[lang]` át̂t́r̂íb̂út̂é"
  },
  "core/audits/accessibility/image-alt.js | description": {
    "message": "Îńf̂ór̂ḿât́îv́ê él̂ém̂én̂t́ŝ śĥóûĺd̂ áîḿ f̂ór̂ śĥór̂t́, d̂éŝćr̂íp̂t́îv́ê ál̂t́êŕn̂át̂é t̂éx̂t́. D̂éĉór̂át̂ív̂é êĺêḿêńt̂ś ĉán̂ b́ê íĝńôŕêd́ ŵít̂h́ âń êḿp̂t́ŷ ál̂t́ ât́t̂ŕîb́ût́ê. [Ĺêár̂ń m̂ór̂é âb́ôút̂ t́ĥé `alt` ât́t̂ŕîb́ût́ê](https://dequeuniversity.com/rules/axe/4.4/image-alt)."
  },
  "core/audits/accessibility/image-alt.js | failureTitle": {
    "message": "Îḿâǵê él̂ém̂én̂t́ŝ d́ô ńôt́ ĥáv̂é `[alt]` ât́t̂ŕîb́ût́êś"
  },
  "core/audits/accessibility/image-alt.js | title": {
    "message": "Îḿâǵê él̂ém̂én̂t́ŝ h́âv́ê `[alt]` át̂t́r̂íb̂út̂éŝ"
  },
  "core/audits/accessibility/input-image-alt.js | description": {
    "message": "Ŵh́êń âń îḿâǵê íŝ b́êín̂ǵ ûśêd́ âś âń `<input>` b̂út̂t́ôń, p̂ŕôv́îd́îńĝ ál̂t́êŕn̂át̂ív̂é t̂éx̂t́ ĉán̂ h́êĺp̂ śĉŕêén̂ ŕêád̂ér̂ úŝér̂ś ûńd̂ér̂śt̂án̂d́ t̂h́ê ṕûŕp̂óŝé ôf́ t̂h́ê b́ût́t̂ón̂. [Ĺêár̂ń âb́ôút̂ ín̂ṕût́ îḿâǵê ál̂t́ t̂éx̂t́](https://dequeuniversity.com/rules/axe/4.4/input-image-alt)."
  },
  "core/audits/accessibility/input-image-alt.js | failureTitle": {
    "message": "`<input type=\"image\">` êĺêḿêńt̂ś d̂ó n̂ót̂ h́âv́ê `[alt]` t́êx́t̂"
  },
  "core/audits/accessibility/input-image-alt.js | title": {
    "message": "`<input type=\"image\">` êĺêḿêńt̂ś ĥáv̂é `[alt]` t̂éx̂t́"
  },
  "core/audits/accessibility/label.js | description": {
    "message": "L̂áb̂él̂ś êńŝúr̂é t̂h́ât́ f̂ór̂ḿ ĉón̂t́r̂ól̂ś âŕê án̂ńôún̂ćêd́ p̂ŕôṕêŕl̂ý b̂ý âśŝíŝt́îv́ê t́êćĥńôĺôǵîéŝ, ĺîḱê śĉŕêén̂ ŕêád̂ér̂ś. [L̂éâŕn̂ ḿôŕê áb̂óût́ f̂ór̂ḿ êĺêḿêńt̂ ĺâb́êĺŝ](https://dequeuniversity.com/rules/axe/4.4/label)."
  },
  "core/audits/accessibility/label.js | failureTitle": {
    "message": "F̂ór̂ḿ êĺêḿêńt̂ś d̂ó n̂ót̂ h́âv́ê áŝśôćîát̂éd̂ ĺâb́êĺŝ"
  },
  "core/audits/accessibility/label.js | title": {
    "message": "F̂ór̂ḿ êĺêḿêńt̂ś ĥáv̂é âśŝóĉíât́êd́ l̂áb̂él̂ś"
  },
  "core/audits/accessibility/link-name.js | description": {
    "message": "L̂ín̂ḱ t̂éx̂t́ (âńd̂ ál̂t́êŕn̂át̂é t̂éx̂t́ f̂ór̂ ím̂áĝéŝ, ẃĥén̂ úŝéd̂ áŝ ĺîńk̂ś) t̂h́ât́ îś d̂íŝćêŕn̂íb̂ĺê, ún̂íq̂úê, án̂d́ f̂óĉúŝáb̂ĺê ím̂ṕr̂óv̂éŝ t́ĥé n̂áv̂íĝát̂íôń êx́p̂ér̂íêńĉé f̂ór̂ śĉŕêén̂ ŕêád̂ér̂ úŝér̂ś. [L̂éâŕn̂ h́ôẃ t̂ó m̂ák̂é l̂ín̂ḱŝ áĉćêśŝíb̂ĺê](https://dequeuniversity.com/rules/axe/4.4/link-name)."
  },
  "core/audits/accessibility/link-name.js | failureTitle": {
    "message": "L̂ín̂ḱŝ d́ô ńôt́ ĥáv̂é â d́îśĉér̂ńîb́l̂é n̂ám̂é"
  },
  "core/audits/accessibility/link-name.js | title": {
    "message": "L̂ín̂ḱŝ h́âv́ê á d̂íŝćêŕn̂íb̂ĺê ńâḿê"
  },
  "core/audits/accessibility/list.js | description": {
    "message": "Ŝćr̂éêń r̂éâd́êŕŝ h́âv́ê á ŝṕêćîf́îć ŵáŷ óf̂ án̂ńôún̂ćîńĝ ĺîśt̂ś. Êńŝúr̂ín̂ǵ p̂ŕôṕêŕ l̂íŝt́ ŝt́r̂úĉt́ûŕê áîd́ŝ śĉŕêén̂ ŕêád̂ér̂ óût́p̂út̂. [Ĺêár̂ń m̂ór̂é âb́ôút̂ ṕr̂óp̂ér̂ ĺîśt̂ śt̂ŕûćt̂úr̂é](https://dequeuniversity.com/rules/axe/4.4/list)."
  },
  "core/audits/accessibility/list.js | failureTitle": {
    "message": "L̂íŝt́ŝ d́ô ńôt́ ĉón̂t́âín̂ ón̂ĺŷ `<li>` él̂ém̂én̂t́ŝ án̂d́ ŝćr̂íp̂t́ ŝúp̂ṕôŕt̂ín̂ǵ êĺêḿêńt̂ś (`<script>` âńd̂ `<template>`)."
  },
  "core/audits/accessibility/list.js | title": {
    "message": "L̂íŝt́ŝ ćôńt̂áîń ôńl̂ý `<li>` êĺêḿêńt̂ś âńd̂ śĉŕîṕt̂ śûṕp̂ór̂t́îńĝ él̂ém̂én̂t́ŝ (`<script>` án̂d́ `<template>`)."
  },
  "core/audits/accessibility/listitem.js | description": {
    "message": "Ŝćr̂éêń r̂éâd́êŕŝ ŕêq́ûír̂é l̂íŝt́ ît́êḿŝ (`<li>`) t́ô b́ê ćôńt̂áîńêd́ ŵít̂h́îń â ṕâŕêńt̂ `<ul>`, `<ol>` ór̂ `<menu>` t́ô b́ê án̂ńôún̂ćêd́ p̂ŕôṕêŕl̂ý. [L̂éâŕn̂ ḿôŕê áb̂óût́ p̂ŕôṕêŕ l̂íŝt́ ŝt́r̂úĉt́ûŕê](https://dequeuniversity.com/rules/axe/4.4/listitem)."
  },
  "core/audits/accessibility/listitem.js | failureTitle": {
    "message": "L̂íŝt́ ît́êḿŝ (`<li>`) ár̂é n̂ót̂ ćôńt̂áîńêd́ ŵít̂h́îń `<ul>`, `<ol>` ôŕ `<menu>` p̂ár̂én̂t́ êĺêḿêńt̂ś."
  },
  "core/audits/accessibility/listitem.js | title": {
    "message": "L̂íŝt́ ît́êḿŝ (`<li>`) ár̂é ĉón̂t́âín̂éd̂ ẃît́ĥín̂ `<ul>`, `<ol>` ór̂ `<menu>` ṕâŕêńt̂ él̂ém̂én̂t́ŝ"
  },
  "core/audits/accessibility/meta-refresh.js | description": {
    "message": "Ûśêŕŝ d́ô ńôt́ êx́p̂éĉt́ â ṕâǵê t́ô ŕêf́r̂éŝh́ âút̂óm̂át̂íĉál̂ĺŷ, án̂d́ d̂óîńĝ śô ẃîĺl̂ ḿôv́ê f́ôćûś b̂áĉḱ t̂ó t̂h́ê t́ôṕ ôf́ t̂h́ê ṕâǵê. T́ĥíŝ ḿâý ĉŕêát̂é â f́r̂úŝt́r̂át̂ín̂ǵ ôŕ ĉón̂f́ûśîńĝ éx̂ṕêŕîén̂ćê. [Ĺêár̂ń m̂ór̂é âb́ôút̂ t́ĥé r̂éf̂ŕêśĥ ḿêt́â t́âǵ](https://dequeuniversity.com/rules/axe/4.4/meta-refresh)."
  },
  "core/audits/accessibility/meta-refresh.js | failureTitle": {
    "message": "T̂h́ê d́ôćûḿêńt̂ úŝéŝ `<meta http-equiv=\"refresh\">`"
  },
  "core/audits/accessibility/meta-refresh.js | title": {
    "message": "T̂h́ê d́ôćûḿêńt̂ d́ôéŝ ńôt́ ûśê `<meta http-equiv=\"refresh\">`"
  },
  "core/audits/accessibility/meta-viewport.js | description": {
    "message": "D̂íŝáb̂ĺîńĝ źôóm̂ín̂ǵ îś p̂ŕôb́l̂ém̂át̂íĉ f́ôŕ ûśêŕŝ ẃît́ĥ ĺôẃ v̂íŝíôń ŵh́ô ŕêĺŷ ón̂ śĉŕêén̂ ḿâǵn̂íf̂íĉát̂íôń t̂ó p̂ŕôṕêŕl̂ý ŝéê t́ĥé ĉón̂t́êńt̂ś ôf́ â ẃêb́ p̂áĝé. [L̂éâŕn̂ ḿôŕê áb̂óût́ t̂h́ê v́îéŵṕôŕt̂ ḿêt́â t́âǵ](https://dequeuniversity.com/rules/axe/4.4/meta-viewport)."
  },
  "core/audits/accessibility/meta-viewport.js | failureTitle": {
    "message": "`[user-scalable=\"no\"]` îś ûśêd́ îń t̂h́ê `<meta name=\"viewport\">` él̂ém̂én̂t́ ôŕ t̂h́ê `[maximum-scale]` át̂t́r̂íb̂út̂é îś l̂éŝś t̂h́âń 5."
  },
  "core/audits/accessibility/meta-viewport.js | title": {
    "message": "`[user-scalable=\"no\"]` îś n̂ót̂ úŝéd̂ ín̂ t́ĥé `<meta name=\"viewport\">` êĺêḿêńt̂ án̂d́ t̂h́ê `[maximum-scale]` át̂t́r̂íb̂út̂é îś n̂ót̂ ĺêśŝ t́ĥán̂ 5."
  },
  "core/audits/accessibility/object-alt.js | description": {
    "message": "Ŝćr̂éêń r̂éâd́êŕŝ ćâńn̂ót̂ t́r̂án̂śl̂át̂é n̂ón̂-t́êx́t̂ ćôńt̂én̂t́. Âd́d̂ín̂ǵ âĺt̂ér̂ńât́ê t́êx́t̂ t́ô `<object>` él̂ém̂én̂t́ŝ h́êĺp̂ś ŝćr̂éêń r̂éâd́êŕŝ ćôńv̂éŷ ḿêán̂ín̂ǵ t̂ó ûśêŕŝ. [Ĺêár̂ń m̂ór̂é âb́ôút̂ ál̂t́ t̂éx̂t́ f̂ór̂ `object` él̂ém̂én̂t́ŝ](https://dequeuniversity.com/rules/axe/4.4/object-alt)."
  },
  "core/audits/accessibility/object-alt.js | failureTitle": {
    "message": "`<object>` êĺêḿêńt̂ś d̂ó n̂ót̂ h́âv́ê ál̂t́êŕn̂át̂é t̂éx̂t́"
  },
  "core/audits/accessibility/object-alt.js | title": {
    "message": "`<object>` êĺêḿêńt̂ś ĥáv̂é âĺt̂ér̂ńât́ê t́êx́t̂"
  },
  "core/audits/accessibility/tabindex.js | description": {
    "message": "Â v́âĺûé ĝŕêát̂ér̂ t́ĥán̂ 0 ím̂ṕl̂íêś âń êx́p̂ĺîćît́ n̂áv̂íĝát̂íôń ôŕd̂ér̂ín̂ǵ. Âĺt̂h́ôúĝh́ t̂éĉh́n̂íĉál̂ĺŷ v́âĺîd́, t̂h́îś ôf́t̂én̂ ćr̂éât́êś f̂ŕûśt̂ŕât́îńĝ éx̂ṕêŕîén̂ćêś f̂ór̂ úŝér̂ś ŵh́ô ŕêĺŷ ón̂ áŝśîśt̂ív̂é t̂éĉh́n̂ól̂óĝíêś. [L̂éâŕn̂ ḿôŕê áb̂óût́ t̂h́ê `tabindex` át̂t́r̂íb̂út̂é](https://dequeuniversity.com/rules/axe/4.4/tabindex)."
  },
  "core/audits/accessibility/tabindex.js | failureTitle": {
    "message": "Ŝóm̂é êĺêḿêńt̂ś ĥáv̂é â `[tabindex]` v́âĺûé ĝŕêát̂ér̂ t́ĥán̂ 0"
  },
  "core/audits/accessibility/tabindex.js | title": {
    "message": "N̂ó êĺêḿêńt̂ h́âś â `[tabindex]` v́âĺûé ĝŕêát̂ér̂ t́ĥán̂ 0"
  },
  "core/audits/accessibility/td-headers-attr.js | description": {
    "message": "Ŝćr̂éêń r̂éâd́êŕŝ h́âv́ê f́êát̂úr̂éŝ t́ô ḿâḱê ńâv́îǵât́îńĝ t́âb́l̂éŝ éâśîér̂. Én̂śûŕîńĝ `<td>` ćêĺl̂ś ûśîńĝ t́ĥé `[headers]` ât́t̂ŕîb́ût́ê ón̂ĺŷ ŕêf́êŕ t̂ó ôt́ĥér̂ ćêĺl̂ś îń t̂h́ê śâḿê t́âb́l̂é m̂áŷ ím̂ṕr̂óv̂é t̂h́ê éx̂ṕêŕîén̂ćê f́ôŕ ŝćr̂éêń r̂éâd́êŕ ûśêŕŝ. [Ĺêár̂ń m̂ór̂é âb́ôút̂ t́ĥé `headers` ât́t̂ŕîb́ût́ê](https://dequeuniversity.com/rules/axe/4.4/td-headers-attr)."
  },
  "core/audits/accessibility/td-headers-attr.js | failureTitle": {
    "message": "Ĉél̂ĺŝ ín̂ á `<table>` êĺêḿêńt̂ t́ĥát̂ úŝé t̂h́ê `[headers]` át̂t́r̂íb̂út̂é r̂éf̂ér̂ t́ô án̂ él̂ém̂én̂t́ `id` n̂ót̂ f́ôún̂d́ ŵít̂h́îń t̂h́ê śâḿê t́âb́l̂é."
  },
  "core/audits/accessibility/td-headers-attr.js | title": {
    "message": "Ĉél̂ĺŝ ín̂ á `<table>` êĺêḿêńt̂ t́ĥát̂ úŝé t̂h́ê `[headers]` át̂t́r̂íb̂út̂é r̂éf̂ér̂ t́ô t́âb́l̂é ĉél̂ĺŝ ẃît́ĥín̂ t́ĥé ŝám̂é t̂áb̂ĺê."
  },
  "core/audits/accessibility/th-has-data-cells.js | description": {
    "message": "Ŝćr̂éêń r̂éâd́êŕŝ h́âv́ê f́êát̂úr̂éŝ t́ô ḿâḱê ńâv́îǵât́îńĝ t́âb́l̂éŝ éâśîér̂. Én̂śûŕîńĝ t́âb́l̂é ĥéâd́êŕŝ ál̂ẃâýŝ ŕêf́êŕ t̂ó ŝóm̂é ŝét̂ óf̂ ćêĺl̂ś m̂áŷ ím̂ṕr̂óv̂é t̂h́ê éx̂ṕêŕîén̂ćê f́ôŕ ŝćr̂éêń r̂éâd́êŕ ûśêŕŝ. [Ĺêár̂ń m̂ór̂é âb́ôút̂ t́âb́l̂é ĥéâd́êŕŝ](https://dequeuniversity.com/rules/axe/4.4/th-has-data-cells)."
  },
  "core/audits/accessibility/th-has-data-cells.js | failureTitle": {
    "message": "`<th>` êĺêḿêńt̂ś âńd̂ él̂ém̂én̂t́ŝ ẃît́ĥ `[role=\"columnheader\"/\"rowheader\"]` d́ô ńôt́ ĥáv̂é d̂át̂á ĉél̂ĺŝ t́ĥéŷ d́êśĉŕîb́ê."
  },
  "core/audits/accessibility/th-has-data-cells.js | title": {
    "message": "`<th>` êĺêḿêńt̂ś âńd̂ él̂ém̂én̂t́ŝ ẃît́ĥ `[role=\"columnheader\"/\"rowheader\"]` h́âv́ê d́ât́â ćêĺl̂ś t̂h́êý d̂éŝćr̂íb̂é."
  },
  "core/audits/accessibility/valid-lang.js | description": {
    "message": "Ŝṕêćîf́ŷín̂ǵ â v́âĺîd́ [B̂ĆP̂ 47 ĺâńĝúâǵê](https://www.w3.org/International/questions/qa-choosing-language-tags#question) ón̂ él̂ém̂én̂t́ŝ h́êĺp̂ś êńŝúr̂é t̂h́ât́ t̂éx̂t́ îś p̂ŕôńôún̂ćêd́ ĉór̂ŕêćt̂ĺŷ b́ŷ á ŝćr̂éêń r̂éâd́êŕ. [L̂éâŕn̂ h́ôẃ t̂ó ûśê t́ĥé `lang` ât́t̂ŕîb́ût́ê](https://dequeuniversity.com/rules/axe/4.4/valid-lang)."
  },
  "core/audits/accessibility/valid-lang.js | failureTitle": {
    "message": "`[lang]` ât́t̂ŕîb́ût́êś d̂ó n̂ót̂ h́âv́ê á v̂ál̂íd̂ v́âĺûé"
  },
  "core/audits/accessibility/valid-lang.js | title": {
    "message": "`[lang]` ât́t̂ŕîb́ût́êś ĥáv̂é â v́âĺîd́ v̂ál̂úê"
  },
  "core/audits/accessibility/video-caption.js | description": {
    "message": "Ŵh́êń â v́îd́êó p̂ŕôv́îd́êś â ćâṕt̂íôń ît́ îś êáŝíêŕ f̂ór̂ d́êáf̂ án̂d́ ĥéâŕîńĝ ím̂ṕâír̂éd̂ úŝér̂ś t̂ó âćĉéŝś ît́ŝ ín̂f́ôŕm̂át̂íôń. [L̂éâŕn̂ ḿôŕê áb̂óût́ v̂íd̂éô ćâṕt̂íôńŝ](https://dequeuniversity.com/rules/axe/4.4/video-caption)."
  },
  "core/audits/accessibility/video-caption.js | failureTitle": {
    "message": "`<video>` êĺêḿêńt̂ś d̂ó n̂ót̂ ćôńt̂áîń â `<track>` él̂ém̂én̂t́ ŵít̂h́ `[kind=\"captions\"]`."
  },
  "core/audits/accessibility/video-caption.js | title": {
    "message": "`<video>` êĺêḿêńt̂ś ĉón̂t́âín̂ á `<track>` êĺêḿêńt̂ ẃît́ĥ `[kind=\"captions\"]`"
  },
  "core/audits/autocomplete.js | columnCurrent": {
    "message": "Ĉúr̂ŕêńt̂ V́âĺûé"
  },
  "core/audits/autocomplete.js | columnSuggestions": {
    "message": "Ŝúĝǵêśt̂éd̂ T́ôḱêń"
  },
  "core/audits/autocomplete.js | description": {
    "message": "`autocomplete` ĥél̂ṕŝ úŝér̂ś ŝúb̂ḿît́ f̂ór̂ḿŝ q́ûíĉḱêŕ. T̂ó r̂éd̂úĉé ûśêŕ êf́f̂ór̂t́, ĉón̂śîd́êŕ êńâb́l̂ín̂ǵ b̂ý ŝét̂t́îńĝ t́ĥé `autocomplete` ât́t̂ŕîb́ût́ê t́ô á v̂ál̂íd̂ v́âĺûé. [L̂éâŕn̂ ḿôŕê áb̂óût́ `autocomplete` îń f̂ór̂ḿŝ](https://developers.google.com/web/fundamentals/design-and-ux/input/forms#use_metadata_to_enable_auto-complete)"
  },
  "core/audits/autocomplete.js | failureTitle": {
    "message": "`<input>` êĺêḿêńt̂ś d̂ó n̂ót̂ h́âv́ê ćôŕr̂éĉt́ `autocomplete` ât́t̂ŕîb́ût́êś"
  },
  "core/audits/autocomplete.js | manualReview": {
    "message": "R̂éq̂úîŕêś m̂án̂úâĺ r̂év̂íêẃ"
  },
  "core/audits/autocomplete.js | reviewOrder": {
    "message": "R̂év̂íêẃ ôŕd̂ér̂ óf̂ t́ôḱêńŝ"
  },
  "core/audits/autocomplete.js | title": {
    "message": "`<input>` êĺêḿêńt̂ś ĉór̂ŕêćt̂ĺŷ úŝé `autocomplete`"
  },
  "core/audits/autocomplete.js | warningInvalid": {
    "message": "`autocomplete` t̂ók̂én̂(ś): \"{token}\" îś îńv̂ál̂íd̂ ín̂ {snippet}"
  },
  "core/audits/autocomplete.js | warningOrder": {
    "message": "R̂év̂íêẃ ôŕd̂ér̂ óf̂ t́ôḱêńŝ: \"{tokens}\" ín̂ {snippet}"
  },
  "core/audits/bootup-time.js | chromeExtensionsWarning": {
    "message": "Ĉh́r̂óm̂é êx́t̂én̂śîón̂ś n̂éĝát̂ív̂él̂ý âf́f̂éĉt́êd́ t̂h́îś p̂áĝé'ŝ ĺôád̂ ṕêŕf̂ór̂ḿâńĉé. T̂ŕŷ áûd́ît́îńĝ t́ĥé p̂áĝé îń îńĉóĝńît́ô ḿôd́ê ór̂ f́r̂óm̂ á Ĉh́r̂óm̂é p̂ŕôf́îĺê ẃît́ĥóût́ êx́t̂én̂śîón̂ś."
  },
  "core/audits/bootup-time.js | columnScriptEval": {
    "message": "Ŝćr̂íp̂t́ Êv́âĺûát̂íôń"
  },
  "core/audits/bootup-time.js | columnScriptParse": {
    "message": "Ŝćr̂íp̂t́ P̂ár̂śê"
  },
  "core/audits/bootup-time.js | columnTotal": {
    "message": "T̂ót̂ál̂ ĆP̂Ú T̂ím̂é"
  },
  "core/audits/bootup-time.js | description": {
    "message": "Ĉón̂śîd́êŕ r̂éd̂úĉín̂ǵ t̂h́ê t́îḿê śp̂én̂t́ p̂ár̂śîńĝ, ćôḿp̂íl̂ín̂ǵ, âńd̂ éx̂éĉút̂ín̂ǵ ĴŚ. Ŷóû ḿâý f̂ín̂d́ d̂él̂ív̂ér̂ín̂ǵ ŝḿâĺl̂ér̂ J́Ŝ ṕâýl̂óâd́ŝ h́êĺp̂ś ŵít̂h́ t̂h́îś. [L̂éâŕn̂ h́ôẃ t̂ó r̂éd̂úĉé Ĵáv̂áŝćr̂íp̂t́ êx́êćût́îón̂ t́îḿê](https://web.dev/bootup-time/)."
  },
  "core/audits/bootup-time.js | failureTitle": {
    "message": "R̂éd̂úĉé Ĵáv̂áŜćr̂íp̂t́ êx́êćût́îón̂ t́îḿê"
  },
  "core/audits/bootup-time.js | title": {
    "message": "Ĵáv̂áŜćr̂íp̂t́ êx́êćût́îón̂ t́îḿê"
  },
  "core/audits/byte-efficiency/duplicated-javascript.js | description": {
    "message": "R̂ém̂óv̂é l̂ár̂ǵê, d́ûṕl̂íĉát̂é Ĵáv̂áŜćr̂íp̂t́ m̂ód̂úl̂éŝ f́r̂óm̂ b́ûńd̂ĺêś t̂ó r̂éd̂úĉé ûńn̂éĉéŝśâŕŷ b́ŷt́êś ĉón̂śûḿêd́ b̂ý n̂ét̂ẃôŕk̂ áĉt́îv́ît́ŷ. "
  },
  "core/audits/byte-efficiency/duplicated-javascript.js | title": {
    "message": "R̂ém̂óv̂é d̂úp̂ĺîćât́ê ḿôd́ûĺêś îń Ĵáv̂áŜćr̂íp̂t́ b̂ún̂d́l̂éŝ"
  },
  "core/audits/byte-efficiency/efficient-animated-content.js | description": {
    "message": "L̂ár̂ǵê ǴÎF́ŝ ár̂é îńêf́f̂íĉíêńt̂ f́ôŕ d̂él̂ív̂ér̂ín̂ǵ âńîḿât́êd́ ĉón̂t́êńt̂. Ćôńŝíd̂ér̂ úŝín̂ǵ M̂ṔÊǴ4/Ŵéb̂Ḿ v̂íd̂éôś f̂ór̂ án̂ím̂át̂íôńŝ án̂d́ P̂ŃĜ/Ẃêb́P̂ f́ôŕ ŝt́ât́îć îḿâǵêś îńŝt́êád̂ óf̂ ǴÎF́ t̂ó ŝáv̂é n̂ét̂ẃôŕk̂ b́ŷt́êś. [L̂éâŕn̂ ḿôŕê áb̂óût́ êf́f̂íĉíêńt̂ v́îd́êó f̂ór̂ḿât́ŝ](https://web.dev/efficient-animated-content/)"
  },
  "core/audits/byte-efficiency/efficient-animated-content.js | title": {
    "message": "Ûśê v́îd́êó f̂ór̂ḿât́ŝ f́ôŕ âńîḿât́êd́ ĉón̂t́êńt̂"
  },
  "core/audits/byte-efficiency/legacy-javascript.js | description": {
    "message": "P̂ól̂ýf̂íl̂ĺŝ án̂d́ t̂ŕâńŝf́ôŕm̂ś êńâb́l̂é l̂éĝáĉý b̂ŕôẃŝér̂ś t̂ó ûśê ńêẃ Ĵáv̂áŜćr̂íp̂t́ f̂éât́ûŕêś. Ĥóŵév̂ér̂, ḿâńŷ ár̂én̂'t́ n̂éĉéŝśâŕŷ f́ôŕ m̂ód̂ér̂ń b̂ŕôẃŝér̂ś. F̂ór̂ ýôúr̂ b́ûńd̂ĺêd́ Ĵáv̂áŜćr̂íp̂t́, âd́ôṕt̂ á m̂ód̂ér̂ń ŝćr̂íp̂t́ d̂ép̂ĺôým̂én̂t́ ŝt́r̂át̂éĝý ûśîńĝ ḿôd́ûĺê/ńôḿôd́ûĺê f́êát̂úr̂é d̂ét̂éĉt́îón̂ t́ô ŕêd́ûćê t́ĥé âḿôún̂t́ ôf́ ĉód̂é ŝh́îṕp̂éd̂ t́ô ḿôd́êŕn̂ b́r̂óŵśêŕŝ, ẃĥíl̂é r̂ét̂áîńîńĝ śûṕp̂ór̂t́ f̂ór̂ ĺêǵâćŷ b́r̂óŵśêŕŝ. [Ĺêár̂ń ĥóŵ t́ô úŝé m̂ód̂ér̂ń Ĵáv̂áŜćr̂íp̂t́](https://web.dev/publish-modern-javascript/)"
  },
  "core/audits/byte-efficiency/legacy-javascript.js | title": {
    "message": "Âv́ôíd̂ śêŕv̂ín̂ǵ l̂éĝáĉý Ĵáv̂áŜćr̂íp̂t́ t̂ó m̂ód̂ér̂ń b̂ŕôẃŝér̂ś"
  },
  "core/audits/byte-efficiency/modern-image-formats.js | description": {
    "message": "Îḿâǵê f́ôŕm̂át̂ś l̂ík̂é Ŵéb̂Ṕ âńd̂ ÁV̂ÍF̂ óf̂t́êń p̂ŕôv́îd́ê b́êt́t̂ér̂ ćôḿp̂ŕêśŝíôń t̂h́âń P̂ŃĜ ór̂ J́P̂ÉĜ, ẃĥíĉh́ m̂éâńŝ f́âśt̂ér̂ d́ôẃn̂ĺôád̂ś âńd̂ ĺêśŝ d́ât́â ćôńŝúm̂ṕt̂íôń. [L̂éâŕn̂ ḿôŕê áb̂óût́ m̂ód̂ér̂ń îḿâǵê f́ôŕm̂át̂ś](https://web.dev/uses-webp-images/)."
  },
  "core/audits/byte-efficiency/modern-image-formats.js | title": {
    "message": "Ŝér̂v́ê ím̂áĝéŝ ín̂ ńêx́t̂-ǵêń f̂ór̂ḿât́ŝ"
  },
  "core/audits/byte-efficiency/offscreen-images.js | description": {
    "message": "Ĉón̂śîd́êŕ l̂áẑý-l̂óâd́îńĝ óf̂f́ŝćr̂éêń âńd̂ h́îd́d̂én̂ ím̂áĝéŝ áf̂t́êŕ âĺl̂ ćr̂ít̂íĉál̂ ŕêśôúr̂ćêś ĥáv̂é f̂ín̂íŝh́êd́ l̂óâd́îńĝ t́ô ĺôẃêŕ t̂ím̂é t̂ó îńt̂ér̂áĉt́îv́ê. [Ĺêár̂ń ĥóŵ t́ô d́êf́êŕ ôf́f̂śĉŕêén̂ ím̂áĝéŝ](https://web.dev/offscreen-images/)."
  },
  "core/audits/byte-efficiency/offscreen-images.js | title": {
    "message": "D̂éf̂ér̂ óf̂f́ŝćr̂éêń îḿâǵêś"
  },
  "core/audits/byte-efficiency/render-blocking-resources.js | description": {
    "message": "R̂éŝóûŕĉéŝ ár̂é b̂ĺôćk̂ín̂ǵ t̂h́ê f́îŕŝt́ p̂áîńt̂ óf̂ ýôúr̂ ṕâǵê. Ćôńŝíd̂ér̂ d́êĺîv́êŕîńĝ ćr̂ít̂íĉál̂ J́Ŝ/ĆŜŚ îńl̂ín̂é âńd̂ d́êf́êŕr̂ín̂ǵ âĺl̂ ńôń-ĉŕît́îćâĺ ĴŚ/ŝt́ŷĺêś. [L̂éâŕn̂ h́ôẃ t̂ó êĺîḿîńât́ê ŕêńd̂ér̂-b́l̂óĉḱîńĝ ŕêśôúr̂ćêś](https://web.dev/render-blocking-resources/)."
  },
  "core/audits/byte-efficiency/render-blocking-resources.js | title": {
    "message": "Êĺîḿîńât́ê ŕêńd̂ér̂-b́l̂óĉḱîńĝ ŕêśôúr̂ćêś"
  },
  "core/audits/byte-efficiency/total-byte-weight.js | description": {
    "message": "L̂ár̂ǵê ńêt́ŵór̂ḱ p̂áŷĺôád̂ś ĉóŝt́ ûśêŕŝ ŕêál̂ ḿôńêý âńd̂ ár̂é ĥíĝh́l̂ý ĉór̂ŕêĺât́êd́ ŵít̂h́ l̂ón̂ǵ l̂óâd́ t̂ím̂éŝ. [Ĺêár̂ń ĥóŵ t́ô ŕêd́ûćê ṕâýl̂óâd́ ŝíẑéŝ](https://web.dev/total-byte-weight/)."
  },
  "core/audits/byte-efficiency/total-byte-weight.js | displayValue": {
    "message": "T̂ót̂ál̂ śîźê ẃâś {totalBytes, number, bytes} K̂íB̂"
  },
  "core/audits/byte-efficiency/total-byte-weight.js | failureTitle": {
    "message": "Âv́ôíd̂ én̂ór̂ḿôúŝ ńêt́ŵór̂ḱ p̂áŷĺôád̂ś"
  },
  "core/audits/byte-efficiency/total-byte-weight.js | title": {
    "message": "Âv́ôíd̂ś êńôŕm̂óûś n̂ét̂ẃôŕk̂ ṕâýl̂óâd́ŝ"
  },
  "core/audits/byte-efficiency/unminified-css.js | description": {
    "message": "M̂ín̂íf̂ýîńĝ ĆŜŚ f̂íl̂éŝ ćâń r̂éd̂úĉé n̂ét̂ẃôŕk̂ ṕâýl̂óâd́ ŝíẑéŝ. [Ĺêár̂ń ĥóŵ t́ô ḿîńîf́ŷ ĆŜŚ](https://web.dev/unminified-css/)."
  },
  "core/audits/byte-efficiency/unminified-css.js | title": {
    "message": "M̂ín̂íf̂ý ĈŚŜ"
  },
  "core/audits/byte-efficiency/unminified-javascript.js | description": {
    "message": "M̂ín̂íf̂ýîńĝ J́âv́âŚĉŕîṕt̂ f́îĺêś ĉán̂ ŕêd́ûćê ṕâýl̂óâd́ ŝíẑéŝ án̂d́ ŝćr̂íp̂t́ p̂ár̂śê t́îḿê. [Ĺêár̂ń ĥóŵ t́ô ḿîńîf́ŷ J́âv́âŚĉŕîṕt̂](https://web.dev/unminified-javascript/)."
  },
  "core/audits/byte-efficiency/unminified-javascript.js | title": {
    "message": "M̂ín̂íf̂ý Ĵáv̂áŜćr̂íp̂t́"
  },
  "core/audits/byte-efficiency/unused-css-rules.js | description": {
    "message": "R̂éd̂úĉé ûńûśêd́ r̂úl̂éŝ f́r̂óm̂ śt̂ýl̂éŝh́êét̂ś âńd̂ d́êf́êŕ ĈŚŜ ńôt́ ûśêd́ f̂ór̂ áb̂óv̂é-t̂h́ê-f́ôĺd̂ ćôńt̂én̂t́ t̂ó d̂éĉŕêáŝé b̂ýt̂éŝ ćôńŝúm̂éd̂ b́ŷ ńêt́ŵór̂ḱ âćt̂ív̂ít̂ý. [L̂éâŕn̂ h́ôẃ t̂ó r̂éd̂úĉé ûńûśêd́ ĈŚŜ](https://web.dev/unused-css-rules/)."
  },
  "core/audits/byte-efficiency/unused-css-rules.js | title": {
    "message": "R̂éd̂úĉé ûńûśêd́ ĈŚŜ"
  },
  "core/audits/byte-efficiency/unused-javascript.js | description": {
    "message": "R̂éd̂úĉé ûńûśêd́ Ĵáv̂áŜćr̂íp̂t́ âńd̂ d́êf́êŕ l̂óâd́îńĝ śĉŕîṕt̂ś ûńt̂íl̂ t́ĥéŷ ár̂é r̂éq̂úîŕêd́ t̂ó d̂éĉŕêáŝé b̂ýt̂éŝ ćôńŝúm̂éd̂ b́ŷ ńêt́ŵór̂ḱ âćt̂ív̂ít̂ý. [L̂éâŕn̂ h́ôẃ t̂ó r̂éd̂úĉé ûńûśêd́ Ĵáv̂áŜćr̂íp̂t́](https://web.dev/unused-javascript/)."
  },
  "core/audits/byte-efficiency/unused-javascript.js | title": {
    "message": "R̂éd̂úĉé ûńûśêd́ Ĵáv̂áŜćr̂íp̂t́"
  },
  "core/audits/byte-efficiency/uses-long-cache-ttl.js | description": {
    "message": "Â ĺôńĝ ćâćĥé l̂íf̂ét̂ím̂é ĉán̂ śp̂éêd́ ûṕ r̂ép̂éât́ v̂íŝít̂ś t̂ó ŷóûŕ p̂áĝé. [L̂éâŕn̂ ḿôŕê áb̂óût́ êf́f̂íĉíêńt̂ ćâćĥé p̂ól̂íĉíêś](https://web.dev/uses-long-cache-ttl/)."
  },
  "core/audits/byte-efficiency/uses-long-cache-ttl.js | displayValue": {
    "message": "{itemCount, plural,\n    =1 {1 r̂éŝóûŕĉé f̂óûńd̂}\n    other {# ŕêśôúr̂ćêś f̂óûńd̂}\n    }"
  },
  "core/audits/byte-efficiency/uses-long-cache-ttl.js | failureTitle": {
    "message": "Ŝér̂v́ê śt̂át̂íĉ áŝśêt́ŝ ẃît́ĥ án̂ éf̂f́îćîén̂t́ ĉáĉh́ê ṕôĺîćŷ"
  },
  "core/audits/byte-efficiency/uses-long-cache-ttl.js | title": {
    "message": "Ûśêś êf́f̂íĉíêńt̂ ćâćĥé p̂ól̂íĉý ôń ŝt́ât́îć âśŝét̂ś"
  },
  "core/audits/byte-efficiency/uses-optimized-images.js | description": {
    "message": "Ôṕt̂ím̂íẑéd̂ ím̂áĝéŝ ĺôád̂ f́âśt̂ér̂ án̂d́ ĉón̂śûḿê ĺêśŝ ćêĺl̂úl̂ár̂ d́ât́â. [Ĺêár̂ń ĥóŵ t́ô éf̂f́îćîén̂t́l̂ý êńĉód̂é îḿâǵêś](https://web.dev/uses-optimized-images/)."
  },
  "core/audits/byte-efficiency/uses-optimized-images.js | title": {
    "message": "Êf́f̂íĉíêńt̂ĺŷ én̂ćôd́ê ím̂áĝéŝ"
  },
  "core/audits/byte-efficiency/uses-responsive-images-snapshot.js | columnActualDimensions": {
    "message": "Âćt̂úâĺ d̂ím̂én̂śîón̂ś"
  },
  "core/audits/byte-efficiency/uses-responsive-images-snapshot.js | columnDisplayedDimensions": {
    "message": "D̂íŝṕl̂áŷéd̂ d́îḿêńŝíôńŝ"
  },
  "core/audits/byte-efficiency/uses-responsive-images-snapshot.js | failureTitle": {
    "message": "Îḿâǵêś ŵér̂é l̂ár̂ǵêŕ t̂h́âń t̂h́êír̂ d́îśp̂ĺâýêd́ ŝíẑé"
  },
  "core/audits/byte-efficiency/uses-responsive-images-snapshot.js | title": {
    "message": "Îḿâǵêś ŵér̂é âṕp̂ŕôṕr̂íât́ê f́ôŕ t̂h́êír̂ d́îśp̂ĺâýêd́ ŝíẑé"
  },
  "core/audits/byte-efficiency/uses-responsive-images.js | description": {
    "message": "Ŝér̂v́ê ím̂áĝéŝ t́ĥát̂ ár̂é âṕp̂ŕôṕr̂íât́êĺŷ-śîźêd́ t̂ó ŝáv̂é ĉél̂ĺûĺâŕ d̂át̂á âńd̂ ím̂ṕr̂óv̂é l̂óâd́ t̂ím̂é. [L̂éâŕn̂ h́ôẃ t̂ó ŝíẑé îḿâǵêś](https://web.dev/uses-responsive-images/)."
  },
  "core/audits/byte-efficiency/uses-responsive-images.js | title": {
    "message": "P̂ŕôṕêŕl̂ý ŝíẑé îḿâǵêś"
  },
  "core/audits/byte-efficiency/uses-text-compression.js | description": {
    "message": "T̂éx̂t́-b̂áŝéd̂ ŕêśôúr̂ćêś ŝh́ôúl̂d́ b̂é ŝér̂v́êd́ ŵít̂h́ ĉóm̂ṕr̂éŝśîón̂ (ǵẑíp̂, d́êf́l̂át̂é ôŕ b̂ŕôt́l̂í) t̂ó m̂ín̂ím̂íẑé t̂ót̂ál̂ ńêt́ŵór̂ḱ b̂ýt̂éŝ. [Ĺêár̂ń m̂ór̂é âb́ôút̂ t́êx́t̂ ćôḿp̂ŕêśŝíôń](https://web.dev/uses-text-compression/)."
  },
  "core/audits/byte-efficiency/uses-text-compression.js | title": {
    "message": "Êńâb́l̂é t̂éx̂t́ ĉóm̂ṕr̂éŝśîón̂"
  },
  "core/audits/content-width.js | description": {
    "message": "Îf́ t̂h́ê ẃîd́t̂h́ ôf́ ŷóûŕ âṕp̂'ś ĉón̂t́êńt̂ d́ôéŝń't̂ ḿât́ĉh́ t̂h́ê ẃîd́t̂h́ ôf́ t̂h́ê v́îéŵṕôŕt̂, ýôúr̂ áp̂ṕ m̂íĝh́t̂ ńôt́ b̂é ôṕt̂ím̂íẑéd̂ f́ôŕ m̂ób̂íl̂é ŝćr̂éêńŝ. [Ĺêár̂ń ĥóŵ t́ô śîźê ćôńt̂én̂t́ f̂ór̂ t́ĥé v̂íêẃp̂ór̂t́](https://web.dev/content-width/)."
  },
  "core/audits/content-width.js | explanation": {
    "message": "T̂h́ê v́îéŵṕôŕt̂ śîźê óf̂ {innerWidth}ṕx̂ d́ôéŝ ńôt́ m̂át̂ćĥ t́ĥé ŵín̂d́ôẃ ŝíẑé ôf́ {outerWidth}p̂x́."
  },
  "core/audits/content-width.js | failureTitle": {
    "message": "Ĉón̂t́êńt̂ íŝ ńôt́ ŝíẑéd̂ ćôŕr̂éĉt́l̂ý f̂ór̂ t́ĥé v̂íêẃp̂ór̂t́"
  },
  "core/audits/content-width.js | title": {
    "message": "Ĉón̂t́êńt̂ íŝ śîźêd́ ĉór̂ŕêćt̂ĺŷ f́ôŕ t̂h́ê v́îéŵṕôŕt̂"
  },
  "core/audits/critical-request-chains.js | description": {
    "message": "T̂h́ê Ćr̂ít̂íĉál̂ Ŕêq́ûéŝt́ Ĉh́âín̂ś b̂él̂óŵ śĥóŵ ýôú ŵh́ât́ r̂éŝóûŕĉéŝ ár̂é l̂óâd́êd́ ŵít̂h́ â h́îǵĥ ṕr̂íôŕît́ŷ. Ćôńŝíd̂ér̂ ŕêd́ûćîńĝ t́ĥé l̂én̂ǵt̂h́ ôf́ ĉh́âín̂ś, r̂éd̂úĉín̂ǵ t̂h́ê d́ôẃn̂ĺôád̂ śîźê óf̂ ŕêśôúr̂ćêś, ôŕ d̂éf̂ér̂ŕîńĝ t́ĥé d̂óŵńl̂óâd́ ôf́ ûńn̂éĉéŝśâŕŷ ŕêśôúr̂ćêś t̂ó îḿp̂ŕôv́ê ṕâǵê ĺôád̂. [Ĺêár̂ń ĥóŵ t́ô áv̂óîd́ ĉh́âín̂ín̂ǵ ĉŕît́îćâĺ r̂éq̂úêśt̂ś](https://web.dev/critical-request-chains/)."
  },
  "core/audits/critical-request-chains.js | displayValue": {
    "message": "{itemCount, plural,\n    =1 {1 ĉh́âín̂ f́ôún̂d́}\n    other {# ĉh́âín̂ś f̂óûńd̂}\n    }"
  },
  "core/audits/critical-request-chains.js | title": {
    "message": "Âv́ôíd̂ ćĥáîńîńĝ ćr̂ít̂íĉál̂ ŕêq́ûéŝt́ŝ"
  },
  "core/audits/csp-xss.js | columnDirective": {
    "message": "D̂ír̂éĉt́îv́ê"
  },
  "core/audits/csp-xss.js | columnSeverity": {
    "message": "Ŝév̂ér̂ít̂ý"
  },
  "core/audits/csp-xss.js | description": {
    "message": "Â śt̂ŕôńĝ Ćôńt̂én̂t́ Ŝéĉúr̂ít̂ý P̂ól̂íĉý (ĈŚP̂) śîǵn̂íf̂íĉán̂t́l̂ý r̂éd̂úĉéŝ t́ĥé r̂íŝḱ ôf́ ĉŕôśŝ-śît́ê śĉŕîṕt̂ín̂ǵ (X̂ŚŜ) át̂t́âćk̂ś. [L̂éâŕn̂ h́ôẃ t̂ó ûśê á ĈŚP̂ t́ô ṕr̂év̂én̂t́ X̂ŚŜ](https://web.dev/csp-xss/)"
  },
  "core/audits/csp-xss.js | itemSeveritySyntax": {
    "message": "Ŝýn̂t́âx́"
  },
  "core/audits/csp-xss.js | metaTagMessage": {
    "message": "T̂h́ê ṕâǵê ćôńt̂áîńŝ á ĈŚP̂ d́êf́îńêd́ îń â <ḿêt́â> t́âǵ. Ĉón̂śîd́êŕ d̂éf̂ín̂ín̂ǵ t̂h́ê ĆŜṔ îń âń ĤT́T̂Ṕ ĥéâd́êŕ îf́ ŷóû ćâń."
  },
  "core/audits/csp-xss.js | noCsp": {
    "message": "N̂ó ĈŚP̂ f́ôún̂d́ îń êńf̂ór̂ćêḿêńt̂ ḿôd́ê"
  },
  "core/audits/csp-xss.js | title": {
    "message": "Êńŝúr̂é ĈŚP̂ íŝ éf̂f́êćt̂ív̂é âǵâín̂śt̂ X́ŜŚ ât́t̂áĉḱŝ"
  },
  "core/audits/deprecations.js | columnDeprecate": {
    "message": "D̂ép̂ŕêćât́îón̂ / Ẃâŕn̂ín̂ǵ"
  },
  "core/audits/deprecations.js | columnLine": {
    "message": "L̂ín̂é"
  },
  "core/audits/deprecations.js | description": {
    "message": "D̂ép̂ŕêćât́êd́ ÂṔÎś ŵíl̂ĺ êv́êńt̂úâĺl̂ý b̂é r̂ém̂óv̂éd̂ f́r̂óm̂ t́ĥé b̂ŕôẃŝér̂. [Ĺêár̂ń m̂ór̂é âb́ôút̂ d́êṕr̂éĉát̂éd̂ ÁP̂Íŝ](https://web.dev/deprecations/)."
  },
  "core/audits/deprecations.js | displayValue": {
    "message": "{itemCount, plural,\n    =1 {1 ŵár̂ńîńĝ f́ôún̂d́}\n    other {# ŵár̂ńîńĝś f̂óûńd̂}\n    }"
  },
  "core/audits/deprecations.js | failureTitle": {
    "message": "Ûśêś d̂ép̂ŕêćât́êd́ ÂṔÎś"
  },
  "core/audits/deprecations.js | title": {
    "message": "Âv́ôíd̂ś d̂ép̂ŕêćât́êd́ ÂṔÎś"
  },
  "core/audits/dobetterweb/charset.js | description": {
    "message": "Â ćĥár̂áĉt́êŕ êńĉód̂ín̂ǵ d̂éĉĺâŕât́îón̂ íŝ ŕêq́ûír̂éd̂. Ít̂ ćâń b̂é d̂ón̂é ŵít̂h́ â `<meta>` t́âǵ îń t̂h́ê f́îŕŝt́ 1024 b̂ýt̂éŝ óf̂ t́ĥé ĤT́M̂Ĺ ôŕ îń t̂h́ê Ćôńt̂én̂t́-T̂ýp̂é ĤT́T̂Ṕ r̂éŝṕôńŝé ĥéâd́êŕ. [L̂éâŕn̂ ḿôŕê áb̂óût́ d̂éĉĺâŕîńĝ t́ĥé ĉh́âŕâćt̂ér̂ én̂ćôd́îńĝ](https://web.dev/charset/)."
  },
  "core/audits/dobetterweb/charset.js | failureTitle": {
    "message": "Ĉh́âŕŝét̂ d́êćl̂ár̂át̂íôń îś m̂íŝśîńĝ ór̂ óĉćûŕŝ t́ôó l̂át̂é îń t̂h́ê H́T̂ḾL̂"
  },
  "core/audits/dobetterweb/charset.js | title": {
    "message": "P̂ŕôṕêŕl̂ý d̂éf̂ín̂éŝ ćĥár̂śêt́"
  },
  "core/audits/dobetterweb/doctype.js | description": {
    "message": "Ŝṕêćîf́ŷín̂ǵ â d́ôćt̂ýp̂é p̂ŕêv́êńt̂ś t̂h́ê b́r̂óŵśêŕ f̂ŕôḿ ŝẃît́ĉh́îńĝ t́ô q́ûír̂ḱŝ-ḿôd́ê. [Ĺêár̂ń m̂ór̂é âb́ôút̂ t́ĥé d̂óĉt́ŷṕê d́êćl̂ár̂át̂íôń](https://web.dev/doctype/)."
  },
  "core/audits/dobetterweb/doctype.js | explanationBadDoctype": {
    "message": "D̂óĉt́ŷṕê ńâḿê ḿûśt̂ b́ê t́ĥé ŝt́r̂ín̂ǵ `html`"
  },
  "core/audits/dobetterweb/doctype.js | explanationNoDoctype": {
    "message": "D̂óĉúm̂én̂t́ m̂úŝt́ ĉón̂t́âín̂ á d̂óĉt́ŷṕê"
  },
  "core/audits/dobetterweb/doctype.js | explanationPublicId": {
    "message": "Êx́p̂éĉt́êd́ p̂úb̂ĺîćÎd́ t̂ó b̂é âń êḿp̂t́ŷ śt̂ŕîńĝ"
  },
  "core/audits/dobetterweb/doctype.js | explanationSystemId": {
    "message": "Êx́p̂éĉt́êd́ ŝýŝt́êḿÎd́ t̂ó b̂é âń êḿp̂t́ŷ śt̂ŕîńĝ"
  },
  "core/audits/dobetterweb/doctype.js | explanationWrongDoctype": {
    "message": "D̂óĉúm̂én̂t́ ĉón̂t́âín̂ś â d́ôćt̂ýp̂é t̂h́ât́ t̂ŕîǵĝér̂ś q̂úîŕk̂ś-m̂ód̂é"
  },
  "core/audits/dobetterweb/doctype.js | failureTitle": {
    "message": "P̂áĝé l̂áĉḱŝ t́ĥé ĤT́M̂Ĺ d̂óĉt́ŷṕê, t́ĥúŝ t́r̂íĝǵêŕîńĝ q́ûír̂ḱŝ-ḿôd́ê"
  },
  "core/audits/dobetterweb/doctype.js | title": {
    "message": "P̂áĝé ĥáŝ t́ĥé ĤT́M̂Ĺ d̂óĉt́ŷṕê"
  },
  "core/audits/dobetterweb/dom-size.js | columnStatistic": {
    "message": "Ŝt́ât́îśt̂íĉ"
  },
  "core/audits/dobetterweb/dom-size.js | columnValue": {
    "message": "V̂ál̂úê"
  },
  "core/audits/dobetterweb/dom-size.js | description": {
    "message": "Â ĺâŕĝé D̂ÓM̂ ẃîĺl̂ ín̂ćr̂éâśê ḿêḿôŕŷ úŝáĝé, ĉáûśê ĺôńĝér̂ [śt̂ýl̂é ĉál̂ćûĺât́îón̂ś](https://developers.google.com/web/fundamentals/performance/rendering/reduce-the-scope-and-complexity-of-style-calculations), âńd̂ ṕr̂ód̂úĉé ĉóŝt́l̂ý [l̂áŷóût́ r̂éf̂ĺôẃŝ](https://developers.google.com/speed/articles/reflow). [Ĺêár̂ń ĥóŵ t́ô áv̂óîd́ âń êx́ĉéŝśîv́ê D́ÔḾ ŝíẑé](https://web.dev/dom-size/)."
  },
  "core/audits/dobetterweb/dom-size.js | displayValue": {
    "message": "{itemCount, plural,\n    =1 {1 êĺêḿêńt̂}\n    other {# él̂ém̂én̂t́ŝ}\n    }"
  },
  "core/audits/dobetterweb/dom-size.js | failureTitle": {
    "message": "Âv́ôíd̂ án̂ éx̂ćêśŝív̂é D̂ÓM̂ śîźê"
  },
  "core/audits/dobetterweb/dom-size.js | statisticDOMDepth": {
    "message": "M̂áx̂ím̂úm̂ D́ÔḾ D̂ép̂t́ĥ"
  },
  "core/audits/dobetterweb/dom-size.js | statisticDOMElements": {
    "message": "T̂ót̂ál̂ D́ÔḾ Êĺêḿêńt̂ś"
  },
  "core/audits/dobetterweb/dom-size.js | statisticDOMWidth": {
    "message": "M̂áx̂ím̂úm̂ Ćĥíl̂d́ Êĺêḿêńt̂ś"
  },
  "core/audits/dobetterweb/dom-size.js | title": {
    "message": "Âv́ôíd̂ś âń êx́ĉéŝśîv́ê D́ÔḾ ŝíẑé"
  },
  "core/audits/dobetterweb/geolocation-on-start.js | description": {
    "message": "Ûśêŕŝ ár̂é m̂íŝt́r̂úŝt́f̂úl̂ óf̂ ór̂ ćôńf̂úŝéd̂ b́ŷ śît́êś t̂h́ât́ r̂éq̂úêśt̂ t́ĥéîŕ l̂óĉát̂íôń ŵít̂h́ôút̂ ćôńt̂éx̂t́. Ĉón̂śîd́êŕ t̂ýîńĝ t́ĥé r̂éq̂úêśt̂ t́ô á ûśêŕ âćt̂íôń îńŝt́êád̂. [Ĺêár̂ń m̂ór̂é âb́ôút̂ t́ĥé ĝéôĺôćât́îón̂ ṕêŕm̂íŝśîón̂](https://web.dev/geolocation-on-start/)."
  },
  "core/audits/dobetterweb/geolocation-on-start.js | failureTitle": {
    "message": "R̂éq̂úêśt̂ś t̂h́ê ǵêól̂óĉát̂íôń p̂ér̂ḿîśŝíôń ôń p̂áĝé l̂óâd́"
  },
  "core/audits/dobetterweb/geolocation-on-start.js | title": {
    "message": "Âv́ôíd̂ś r̂éq̂úêśt̂ín̂ǵ t̂h́ê ǵêól̂óĉát̂íôń p̂ér̂ḿîśŝíôń ôń p̂áĝé l̂óâd́"
  },
  "core/audits/dobetterweb/inspector-issues.js | columnIssueType": {
    "message": "Îśŝúê t́ŷṕê"
  },
  "core/audits/dobetterweb/inspector-issues.js | description": {
    "message": "Îśŝúêś l̂óĝǵêd́ t̂ó t̂h́ê `Issues` ṕâńêĺ îń Ĉh́r̂óm̂é D̂év̂t́ôól̂ś îńd̂íĉát̂é ûńr̂éŝól̂v́êd́ p̂ŕôb́l̂ém̂ś. T̂h́êý ĉán̂ ćôḿê f́r̂óm̂ ńêt́ŵór̂ḱ r̂éq̂úêśt̂ f́âíl̂úr̂éŝ, ín̂śûf́f̂íĉíêńt̂ śêćûŕît́ŷ ćôńt̂ŕôĺŝ, án̂d́ ôt́ĥér̂ b́r̂óŵśêŕ ĉón̂ćêŕn̂ś. Ôṕêń ûṕ t̂h́ê Íŝśûéŝ ṕâńêĺ îń Ĉh́r̂óm̂é D̂év̂T́ôól̂ś f̂ór̂ ḿôŕê d́êt́âíl̂ś ôń êáĉh́ îśŝúê."
  },
  "core/audits/dobetterweb/inspector-issues.js | failureTitle": {
    "message": "Îśŝúêś ŵér̂é l̂óĝǵêd́ îń t̂h́ê `Issues` ṕâńêĺ îń Ĉh́r̂óm̂é D̂év̂t́ôól̂ś"
  },
  "core/audits/dobetterweb/inspector-issues.js | issueTypeBlockedByResponse": {
    "message": "B̂ĺôćk̂éd̂ b́ŷ ćr̂óŝś-ôŕîǵîń p̂ól̂íĉý"
  },
  "core/audits/dobetterweb/inspector-issues.js | issueTypeHeavyAds": {
    "message": "Ĥéâv́ŷ ŕêśôúr̂ćê úŝáĝé b̂ý âd́ŝ"
  },
  "core/audits/dobetterweb/inspector-issues.js | title": {
    "message": "N̂ó îśŝúêś îń t̂h́ê `Issues` ṕâńêĺ îń Ĉh́r̂óm̂é D̂év̂t́ôól̂ś"
  },
  "core/audits/dobetterweb/js-libraries.js | columnVersion": {
    "message": "V̂ér̂śîón̂"
  },
  "core/audits/dobetterweb/js-libraries.js | description": {
    "message": "Âĺl̂ f́r̂ón̂t́-êńd̂ J́âv́âŚĉŕîṕt̂ ĺîb́r̂ár̂íêś d̂ét̂éĉt́êd́ ôń t̂h́ê ṕâǵê. [Ĺêár̂ń m̂ór̂é âb́ôút̂ t́ĥíŝ J́âv́âŚĉŕîṕt̂ ĺîb́r̂ár̂ý d̂ét̂éĉt́îón̂ d́îáĝńôśt̂íĉ áûd́ît́](https://web.dev/js-libraries/)."
  },
  "core/audits/dobetterweb/js-libraries.js | title": {
    "message": "D̂ét̂éĉt́êd́ Ĵáv̂áŜćr̂íp̂t́ l̂íb̂ŕâŕîéŝ"
  },
  "core/audits/dobetterweb/no-document-write.js | description": {
    "message": "F̂ór̂ úŝér̂ś ôń ŝĺôẃ ĉón̂ńêćt̂íôńŝ, éx̂t́êŕn̂ál̂ śĉŕîṕt̂ś d̂ýn̂ám̂íĉál̂ĺŷ ín̂j́êćt̂éd̂ v́îá `document.write()` ĉán̂ d́êĺâý p̂áĝé l̂óâd́ b̂ý t̂én̂ś ôf́ ŝéĉón̂d́ŝ. [Ĺêár̂ń ĥóŵ t́ô áv̂óîd́ d̂óĉúm̂én̂t́.ŵŕît́ê()](https://web.dev/no-document-write/)."
  },
  "core/audits/dobetterweb/no-document-write.js | failureTitle": {
    "message": "Âv́ôíd̂ `document.write()`"
  },
  "core/audits/dobetterweb/no-document-write.js | title": {
    "message": "Âv́ôíd̂ś `document.write()`"
  },
  "core/audits/dobetterweb/no-vulnerable-libraries.js | columnSeverity": {
    "message": "Ĥíĝh́êśt̂ Śêv́êŕît́ŷ"
  },
  "core/audits/dobetterweb/no-vulnerable-libraries.js | columnVersion": {
    "message": "L̂íb̂ŕâŕŷ V́êŕŝíôń"
  },
  "core/audits/dobetterweb/no-vulnerable-libraries.js | columnVuln": {
    "message": "V̂úl̂ńêŕâb́îĺît́ŷ Ćôún̂t́"
  },
  "core/audits/dobetterweb/no-vulnerable-libraries.js | description": {
    "message": "Ŝóm̂é t̂h́îŕd̂-ṕâŕt̂ý ŝćr̂íp̂t́ŝ ḿâý ĉón̂t́âín̂ ḱn̂óŵń ŝéĉúr̂ít̂ý v̂úl̂ńêŕâb́îĺît́îéŝ t́ĥát̂ ár̂é êáŝíl̂ý îd́êńt̂íf̂íêd́ âńd̂ éx̂ṕl̂óît́êd́ b̂ý ât́t̂áĉḱêŕŝ. [Ĺêár̂ń m̂ór̂é âb́ôút̂ v́ûĺn̂ér̂áb̂ĺê ĺîb́r̂ár̂íêś](https://web.dev/no-vulnerable-libraries/)."
  },
  "core/audits/dobetterweb/no-vulnerable-libraries.js | displayValue": {
    "message": "{itemCount, plural,\n    =1 {1 v̂úl̂ńêŕâb́îĺît́ŷ d́êt́êćt̂éd̂}\n    other {# v́ûĺn̂ér̂áb̂íl̂ít̂íêś d̂ét̂éĉt́êd́}\n    }"
  },
  "core/audits/dobetterweb/no-vulnerable-libraries.js | failureTitle": {
    "message": "Îńĉĺûd́êś f̂ŕôńt̂-én̂d́ Ĵáv̂áŜćr̂íp̂t́ l̂íb̂ŕâŕîéŝ ẃît́ĥ ḱn̂óŵń ŝéĉúr̂ít̂ý v̂úl̂ńêŕâb́îĺît́îéŝ"
  },
  "core/audits/dobetterweb/no-vulnerable-libraries.js | title": {
    "message": "Âv́ôíd̂ś f̂ŕôńt̂-én̂d́ Ĵáv̂áŜćr̂íp̂t́ l̂íb̂ŕâŕîéŝ ẃît́ĥ ḱn̂óŵń ŝéĉúr̂ít̂ý v̂úl̂ńêŕâb́îĺît́îéŝ"
  },
  "core/audits/dobetterweb/notification-on-start.js | description": {
    "message": "Ûśêŕŝ ár̂é m̂íŝt́r̂úŝt́f̂úl̂ óf̂ ór̂ ćôńf̂úŝéd̂ b́ŷ śît́êś t̂h́ât́ r̂éq̂úêśt̂ t́ô śêńd̂ ńôt́îf́îćât́îón̂ś ŵít̂h́ôút̂ ćôńt̂éx̂t́. Ĉón̂śîd́êŕ t̂ýîńĝ t́ĥé r̂éq̂úêśt̂ t́ô úŝér̂ ǵêśt̂úr̂éŝ ín̂śt̂éâd́. [L̂éâŕn̂ ḿôŕê áb̂óût́ r̂éŝṕôńŝíb̂ĺŷ ǵêt́t̂ín̂ǵ p̂ér̂ḿîśŝíôń f̂ór̂ ńôt́îf́îćât́îón̂ś](https://web.dev/notification-on-start/)."
  },
  "core/audits/dobetterweb/notification-on-start.js | failureTitle": {
    "message": "R̂éq̂úêśt̂ś t̂h́ê ńôt́îf́îćât́îón̂ ṕêŕm̂íŝśîón̂ ón̂ ṕâǵê ĺôád̂"
  },
  "core/audits/dobetterweb/notification-on-start.js | title": {
    "message": "Âv́ôíd̂ś r̂éq̂úêśt̂ín̂ǵ t̂h́ê ńôt́îf́îćât́îón̂ ṕêŕm̂íŝśîón̂ ón̂ ṕâǵê ĺôád̂"
  },
  "core/audits/dobetterweb/password-inputs-can-be-pasted-into.js | description": {
    "message": "P̂ŕêv́êńt̂ín̂ǵ p̂áŝśŵór̂d́ p̂áŝt́îńĝ ún̂d́êŕm̂ín̂éŝ ǵôód̂ śêćûŕît́ŷ ṕôĺîćŷ. [Ĺêár̂ń m̂ór̂é âb́ôút̂ úŝér̂-f́r̂íêńd̂ĺŷ ṕâśŝẃôŕd̂ f́îél̂d́ŝ](https://web.dev/password-inputs-can-be-pasted-into/)."
  },
  "core/audits/dobetterweb/password-inputs-can-be-pasted-into.js | failureTitle": {
    "message": "P̂ŕêv́êńt̂ś ûśêŕŝ t́ô ṕâśt̂é îńt̂ó p̂áŝśŵór̂d́ f̂íêĺd̂ś"
  },
  "core/audits/dobetterweb/password-inputs-can-be-pasted-into.js | title": {
    "message": "Âĺl̂óŵś ûśêŕŝ t́ô ṕâśt̂é îńt̂ó p̂áŝśŵór̂d́ f̂íêĺd̂ś"
  },
  "core/audits/dobetterweb/uses-http2.js | columnProtocol": {
    "message": "P̂ŕôt́ôćôĺ"
  },
  "core/audits/dobetterweb/uses-http2.js | description": {
    "message": "ĤT́T̂Ṕ/2 ôf́f̂ér̂ś m̂án̂ý b̂én̂éf̂ít̂ś ôv́êŕ ĤT́T̂Ṕ/1.1, îńĉĺûd́îńĝ b́îńâŕŷ h́êád̂ér̂ś âńd̂ ḿûĺt̂íp̂ĺêx́îńĝ. [Ĺêár̂ń m̂ór̂é âb́ôút̂ H́T̂T́P̂/2](https://web.dev/uses-http2/)."
  },
  "core/audits/dobetterweb/uses-http2.js | displayValue": {
    "message": "{itemCount, plural,\n    =1 {1 r̂éq̂úêśt̂ ńôt́ ŝér̂v́êd́ v̂íâ H́T̂T́P̂/2}\n    other {# ŕêq́ûéŝt́ŝ ńôt́ ŝér̂v́êd́ v̂íâ H́T̂T́P̂/2}\n    }"
  },
  "core/audits/dobetterweb/uses-http2.js | title": {
    "message": "Ûśê H́T̂T́P̂/2"
  },
  "core/audits/dobetterweb/uses-passive-event-listeners.js | description": {
    "message": "Ĉón̂śîd́êŕ m̂ár̂ḱîńĝ ýôúr̂ t́ôúĉh́ âńd̂ ẃĥéêĺ êv́êńt̂ ĺîśt̂én̂ér̂ś âś `passive` t̂ó îḿp̂ŕôv́ê ýôúr̂ ṕâǵê'ś ŝćr̂ól̂ĺ p̂ér̂f́ôŕm̂án̂ćê. [Ĺêár̂ń m̂ór̂é âb́ôút̂ ád̂óp̂t́îńĝ ṕâśŝív̂é êv́êńt̂ ĺîśt̂én̂ér̂ś](https://web.dev/uses-passive-event-listeners/)."
  },
  "core/audits/dobetterweb/uses-passive-event-listeners.js | failureTitle": {
    "message": "D̂óêś n̂ót̂ úŝé p̂áŝśîv́ê ĺîśt̂én̂ér̂ś t̂ó îḿp̂ŕôv́ê śĉŕôĺl̂ín̂ǵ p̂ér̂f́ôŕm̂án̂ćê"
  },
  "core/audits/dobetterweb/uses-passive-event-listeners.js | title": {
    "message": "Ûśêś p̂áŝśîv́ê ĺîśt̂én̂ér̂ś t̂ó îḿp̂ŕôv́ê śĉŕôĺl̂ín̂ǵ p̂ér̂f́ôŕm̂án̂ćê"
  },
  "core/audits/errors-in-console.js | description": {
    "message": "Êŕr̂ór̂ś l̂óĝǵêd́ t̂ó t̂h́ê ćôńŝól̂é îńd̂íĉát̂é ûńr̂éŝól̂v́êd́ p̂ŕôb́l̂ém̂ś. T̂h́êý ĉán̂ ćôḿê f́r̂óm̂ ńêt́ŵór̂ḱ r̂éq̂úêśt̂ f́âíl̂úr̂éŝ án̂d́ ôt́ĥér̂ b́r̂óŵśêŕ ĉón̂ćêŕn̂ś. [L̂éâŕn̂ ḿôŕê áb̂óût́ t̂h́îś êŕr̂ór̂ś îń ĉón̂śôĺê d́îáĝńôśt̂íĉ áûd́ît́](https://web.dev/errors-in-console/)"
  },
  "core/audits/errors-in-console.js | failureTitle": {
    "message": "B̂ŕôẃŝér̂ ér̂ŕôŕŝ ẃêŕê ĺôǵĝéd̂ t́ô t́ĥé ĉón̂śôĺê"
  },
  "core/audits/errors-in-console.js | title": {
    "message": "N̂ó b̂ŕôẃŝér̂ ér̂ŕôŕŝ ĺôǵĝéd̂ t́ô t́ĥé ĉón̂śôĺê"
  },
  "core/audits/font-display.js | description": {
    "message": "L̂év̂ér̂áĝé t̂h́ê `font-display` ĆŜŚ f̂éât́ûŕê t́ô én̂śûŕê t́êx́t̂ íŝ úŝér̂-v́îśîb́l̂é ŵh́îĺê ẃêb́f̂ón̂t́ŝ ár̂é l̂óâd́îńĝ. [Ĺêár̂ń m̂ór̂é âb́ôút̂ `font-display`](https://web.dev/font-display/)."
  },
  "core/audits/font-display.js | failureTitle": {
    "message": "Êńŝúr̂é t̂éx̂t́ r̂ém̂áîńŝ v́îśîb́l̂é d̂úr̂ín̂ǵ ŵéb̂f́ôńt̂ ĺôád̂"
  },
  "core/audits/font-display.js | title": {
    "message": "Âĺl̂ t́êx́t̂ ŕêḿâín̂ś v̂íŝíb̂ĺê d́ûŕîńĝ ẃêb́f̂ón̂t́ l̂óâd́ŝ"
  },
  "core/audits/font-display.js | undeclaredFontOriginWarning": {
    "message": "{fontCountForOrigin, plural, =1 {L̂íĝh́t̂h́ôúŝé ŵáŝ ún̂áb̂ĺê t́ô áût́ôḿât́îćâĺl̂ý ĉh́êćk̂ t́ĥé `font-display` v̂ál̂úê f́ôŕ t̂h́ê ór̂íĝín̂ {fontOrigin}.} other {Ĺîǵĥt́ĥóûśê ẃâś ûńâb́l̂é t̂ó âút̂óm̂át̂íĉál̂ĺŷ ćĥéĉḱ t̂h́ê `font-display` v́âĺûéŝ f́ôŕ t̂h́ê ór̂íĝín̂ {fontOrigin}.}}"
  },
  "core/audits/image-aspect-ratio.js | columnActual": {
    "message": "Âśp̂éĉt́ R̂át̂íô (Áĉt́ûál̂)"
  },
  "core/audits/image-aspect-ratio.js | columnDisplayed": {
    "message": "Âśp̂éĉt́ R̂át̂íô (D́îśp̂ĺâýêd́)"
  },
  "core/audits/image-aspect-ratio.js | description": {
    "message": "Îḿâǵê d́îśp̂ĺâý d̂ím̂én̂śîón̂ś ŝh́ôúl̂d́ m̂át̂ćĥ ńât́ûŕâĺ âśp̂éĉt́ r̂át̂íô. [Ĺêár̂ń m̂ór̂é âb́ôút̂ ím̂áĝé âśp̂éĉt́ r̂át̂íô](https://web.dev/image-aspect-ratio/)."
  },
  "core/audits/image-aspect-ratio.js | failureTitle": {
    "message": "D̂íŝṕl̂áŷś îḿâǵêś ŵít̂h́ îńĉór̂ŕêćt̂ áŝṕêćt̂ ŕât́îó"
  },
  "core/audits/image-aspect-ratio.js | title": {
    "message": "D̂íŝṕl̂áŷś îḿâǵêś ŵít̂h́ ĉór̂ŕêćt̂ áŝṕêćt̂ ŕât́îó"
  },
  "core/audits/image-size-responsive.js | columnActual": {
    "message": "Âćt̂úâĺ ŝíẑé"
  },
  "core/audits/image-size-responsive.js | columnDisplayed": {
    "message": "D̂íŝṕl̂áŷéd̂ śîźê"
  },
  "core/audits/image-size-responsive.js | columnExpected": {
    "message": "Êx́p̂éĉt́êd́ ŝíẑé"
  },
  "core/audits/image-size-responsive.js | description": {
    "message": "Îḿâǵê ńât́ûŕâĺ d̂ím̂én̂śîón̂ś ŝh́ôúl̂d́ b̂é p̂ŕôṕôŕt̂íôńâĺ t̂ó t̂h́ê d́îśp̂ĺâý ŝíẑé âńd̂ t́ĥé p̂íx̂él̂ ŕât́îó t̂ó m̂áx̂ím̂íẑé îḿâǵê ćl̂ár̂ít̂ý. [L̂éâŕn̂ h́ôẃ t̂ó p̂ŕôv́îd́ê ŕêśp̂ón̂śîv́ê ím̂áĝéŝ](https://web.dev/serve-responsive-images/)."
  },
  "core/audits/image-size-responsive.js | failureTitle": {
    "message": "Ŝér̂v́êś îḿâǵêś ŵít̂h́ l̂óŵ ŕêśôĺût́îón̂"
  },
  "core/audits/image-size-responsive.js | title": {
    "message": "Ŝér̂v́êś îḿâǵêś ŵít̂h́ âṕp̂ŕôṕr̂íât́ê ŕêśôĺût́îón̂"
  },
  "core/audits/installable-manifest.js | already-installed": {
    "message": "T̂h́ê áp̂ṕ îś âĺr̂éâd́ŷ ín̂śt̂ál̂ĺêd́"
  },
  "core/audits/installable-manifest.js | cannot-download-icon": {
    "message": "Ĉóûĺd̂ ńôt́ d̂óŵńl̂óâd́ â ŕêq́ûír̂éd̂ íĉón̂ f́r̂óm̂ t́ĥé m̂án̂íf̂éŝt́"
  },
  "core/audits/installable-manifest.js | columnValue": {
    "message": "F̂áîĺûŕê ŕêáŝón̂"
  },
  "core/audits/installable-manifest.js | description": {
    "message": "Ŝér̂v́îćê ẃôŕk̂ér̂ íŝ t́ĥé t̂éĉh́n̂ól̂óĝý t̂h́ât́ êńâb́l̂éŝ ýôúr̂ áp̂ṕ t̂ó ûśê ḿâńŷ Ṕr̂óĝŕêśŝív̂é Ŵéb̂ Áp̂ṕ f̂éât́ûŕêś, ŝúĉh́ âś ôf́f̂ĺîńê, ád̂d́ t̂ó ĥóm̂éŝćr̂éêń, âńd̂ ṕûśĥ ńôt́îf́îćât́îón̂ś. Ŵít̂h́ p̂ŕôṕêŕ ŝér̂v́îćê ẃôŕk̂ér̂ án̂d́ m̂án̂íf̂éŝt́ îḿp̂ĺêḿêńt̂át̂íôńŝ, b́r̂óŵśêŕŝ ćâń p̂ŕôáĉt́îv́êĺŷ ṕr̂óm̂ṕt̂ úŝér̂ś t̂ó âd́d̂ ýôúr̂ áp̂ṕ t̂ó t̂h́êír̂ h́ôḿêśĉŕêén̂, ẃĥíĉh́ ĉán̂ ĺêád̂ t́ô h́îǵĥér̂ én̂ǵâǵêḿêńt̂. ' +\n  '[Ĺêár̂ń m̂ór̂é âb́ôút̂ ḿâńîf́êśt̂ ín̂śt̂ál̂ĺâb́îĺît́ŷ ŕêq́ûír̂ém̂én̂t́ŝ](https://web.dev/installable-manifest/)."
  },
  "core/audits/installable-manifest.js | displayValue": {
    "message": "{itemCount, plural,\n    =1 {1 r̂éâśôń}\n    other {# r̂éâśôńŝ}\n    }"
  },
  "core/audits/installable-manifest.js | failureTitle": {
    "message": "Ŵéb̂ áp̂ṕ m̂án̂íf̂éŝt́ ôŕ ŝér̂v́îćê ẃôŕk̂ér̂ d́ô ńôt́ m̂éêt́ t̂h́ê ín̂śt̂ál̂ĺâb́îĺît́ŷ ŕêq́ûír̂ém̂én̂t́ŝ"
  },
  "core/audits/installable-manifest.js | ids-do-not-match": {
    "message": "T̂h́ê Ṕl̂áŷ Śt̂ór̂é âṕp̂ ÚR̂Ĺ âńd̂ Ṕl̂áŷ Śt̂ór̂é ÎD́ d̂ó n̂ót̂ ḿât́ĉh́"
  },
  "core/audits/installable-manifest.js | in-incognito": {
    "message": "P̂áĝé îś l̂óâd́êd́ îń âń îńĉóĝńît́ô ẃîńd̂óŵ"
  },
  "core/audits/installable-manifest.js | manifest-display-not-supported": {
    "message": "M̂án̂íf̂éŝt́ 'd̂íŝṕl̂áŷ' ṕr̂óp̂ér̂t́ŷ ḿûśt̂ b́ê ón̂é ôf́ 'ŝt́âńd̂ál̂ón̂é', 'f̂úl̂ĺŝćr̂éêń', ôŕ 'm̂ín̂ím̂ál̂-úî'"
  },
  "core/audits/installable-manifest.js | manifest-display-override-not-supported": {
    "message": "M̂án̂íf̂éŝt́ ĉón̂t́âín̂ś 'd̂íŝṕl̂áŷ_óv̂ér̂ŕîd́ê' f́îél̂d́, âńd̂ t́ĥé f̂ír̂śt̂ śûṕp̂ór̂t́êd́ d̂íŝṕl̂áŷ ḿôd́ê ḿûśt̂ b́ê ón̂é ôf́ 'ŝt́âńd̂ál̂ón̂é', 'f̂úl̂ĺŝćr̂éêń', ôŕ 'm̂ín̂ím̂ál̂-úî'"
  },
  "core/audits/installable-manifest.js | manifest-empty": {
    "message": "M̂án̂íf̂éŝt́ ĉóûĺd̂ ńôt́ b̂é f̂ét̂ćĥéd̂, íŝ ém̂ṕt̂ý, ôŕ ĉóûĺd̂ ńôt́ b̂é p̂ár̂śêd́"
  },
  "core/audits/installable-manifest.js | manifest-location-changed": {
    "message": "M̂án̂íf̂éŝt́ ÛŔL̂ ćĥán̂ǵêd́ ŵh́îĺê t́ĥé m̂án̂íf̂éŝt́ ŵáŝ b́êín̂ǵ f̂ét̂ćĥéd̂."
  },
  "core/audits/installable-manifest.js | manifest-missing-name-or-short-name": {
    "message": "M̂án̂íf̂éŝt́ d̂óêś n̂ót̂ ćôńt̂áîń â 'ńâḿê' ór̂ 'śĥór̂t́_n̂ám̂é' f̂íêĺd̂"
  },
  "core/audits/installable-manifest.js | manifest-missing-suitable-icon": {
    "message": "M̂án̂íf̂éŝt́ d̂óêś n̂ót̂ ćôńt̂áîń â śûít̂áb̂ĺê íĉón̂ - ṔN̂Ǵ, ŜV́Ĝ ór̂ Ẃêb́P̂ f́ôŕm̂át̂ óf̂ át̂ ĺêáŝt́ {value0} p̂x́ îś r̂éq̂úîŕêd́, t̂h́ê śîźêś ât́t̂ŕîb́ût́ê ḿûśt̂ b́ê śêt́, âńd̂ t́ĥé p̂úr̂ṕôśê át̂t́r̂íb̂út̂é, îf́ ŝét̂, ḿûśt̂ ín̂ćl̂úd̂é \"âńŷ\"."
  },
  "core/audits/installable-manifest.js | no-acceptable-icon": {
    "message": "N̂ó ŝúp̂ṕl̂íêd́ îćôń îś ât́ l̂éâśt̂ {value0} ṕx̂ śq̂úâŕê ín̂ ṔN̂Ǵ, ŜV́Ĝ ór̂ Ẃêb́P̂ f́ôŕm̂át̂, ẃît́ĥ t́ĥé p̂úr̂ṕôśê át̂t́r̂íb̂út̂é ûńŝét̂ ór̂ śêt́ t̂ó \"âńŷ\""
  },
  "core/audits/installable-manifest.js | no-icon-available": {
    "message": "D̂óŵńl̂óâd́êd́ îćôń ŵáŝ ém̂ṕt̂ý ôŕ ĉór̂ŕûṕt̂éd̂"
  },
  "core/audits/installable-manifest.js | no-id-specified": {
    "message": "N̂ó P̂ĺâý ŝt́ôŕê ÍD̂ ṕr̂óv̂íd̂éd̂"
  },
  "core/audits/installable-manifest.js | no-manifest": {
    "message": "P̂áĝé ĥáŝ ńô ḿâńîf́êśt̂ <ĺîńk̂> ÚR̂Ĺ"
  },
  "core/audits/installable-manifest.js | no-matching-service-worker": {
    "message": "N̂ó m̂át̂ćĥín̂ǵ ŝér̂v́îćê ẃôŕk̂ér̂ d́êt́êćt̂éd̂. Ýôú m̂áŷ ńêéd̂ t́ô ŕêĺôád̂ t́ĥé p̂áĝé, ôŕ ĉh́êćk̂ t́ĥát̂ t́ĥé ŝćôṕê óf̂ t́ĥé ŝér̂v́îćê ẃôŕk̂ér̂ f́ôŕ t̂h́ê ćûŕr̂én̂t́ p̂áĝé êńĉĺôśêś t̂h́ê śĉóp̂é âńd̂ śt̂ár̂t́ ÛŔL̂ f́r̂óm̂ t́ĥé m̂án̂íf̂éŝt́."
  },
  "core/audits/installable-manifest.js | no-url-for-service-worker": {
    "message": "Ĉóûĺd̂ ńôt́ ĉh́êćk̂ śêŕv̂íĉé ŵór̂ḱêŕ ŵít̂h́ôút̂ á 'ŝt́âŕt̂_úr̂ĺ' f̂íêĺd̂ ín̂ t́ĥé m̂án̂íf̂éŝt́"
  },
  "core/audits/installable-manifest.js | noErrorId": {
    "message": "Îńŝt́âĺl̂áb̂íl̂ít̂ý êŕr̂ór̂ íd̂ '{errorId}' íŝ ńôt́ r̂éĉóĝńîźêd́"
  },
  "core/audits/installable-manifest.js | not-from-secure-origin": {
    "message": "P̂áĝé îś n̂ót̂ śêŕv̂éd̂ f́r̂óm̂ á ŝéĉúr̂é ôŕîǵîń"
  },
  "core/audits/installable-manifest.js | not-in-main-frame": {
    "message": "P̂áĝé îś n̂ót̂ ĺôád̂éd̂ ín̂ t́ĥé m̂áîń f̂ŕâḿê"
  },
  "core/audits/installable-manifest.js | not-offline-capable": {
    "message": "P̂áĝé d̂óêś n̂ót̂ ẃôŕk̂ óf̂f́l̂ín̂é"
  },
  "core/audits/installable-manifest.js | pipeline-restarted": {
    "message": "P̂ẂÂ h́âś b̂éêń ûńîńŝt́âĺl̂éd̂ án̂d́ îńŝt́âĺl̂áb̂íl̂ít̂ý ĉh́êćk̂ś r̂éŝét̂t́îńĝ."
  },
  "core/audits/installable-manifest.js | platform-not-supported-on-android": {
    "message": "T̂h́ê śp̂éĉíf̂íêd́ âṕp̂ĺîćât́îón̂ ṕl̂át̂f́ôŕm̂ íŝ ńôt́ ŝúp̂ṕôŕt̂éd̂ ón̂ Án̂d́r̂óîd́"
  },
  "core/audits/installable-manifest.js | prefer-related-applications": {
    "message": "M̂án̂íf̂éŝt́ ŝṕêćîf́îéŝ ṕr̂éf̂ér̂_ŕêĺât́êd́_âṕp̂ĺîćât́îón̂ś: t̂ŕûé"
  },
  "core/audits/installable-manifest.js | prefer-related-applications-only-beta-stable": {
    "message": "p̂ŕêf́êŕ_r̂él̂át̂éd̂_áp̂ṕl̂íĉát̂íôńŝ íŝ ón̂ĺŷ śûṕp̂ór̂t́êd́ ôń Ĉh́r̂óm̂é B̂ét̂á âńd̂ Śt̂áb̂ĺê ćĥán̂ńêĺŝ ón̂ Án̂d́r̂óîd́."
  },
  "core/audits/installable-manifest.js | protocol-timeout": {
    "message": "L̂íĝh́t̂h́ôúŝé ĉóûĺd̂ ńôt́ d̂ét̂ér̂ḿîńê íf̂ t́ĥér̂é ŵáŝ á ŝér̂v́îćê ẃôŕk̂ér̂. Ṕl̂éâśê t́r̂ý ŵít̂h́ â ńêẃêŕ v̂ér̂śîón̂ óf̂ Ćĥŕôḿê."
  },
  "core/audits/installable-manifest.js | scheme-not-supported-for-webapk": {
    "message": "T̂h́ê ḿâńîf́êśt̂ ÚR̂Ĺ ŝćĥém̂é ({scheme}) îś n̂ót̂ śûṕp̂ór̂t́êd́ ôń Âńd̂ŕôíd̂."
  },
  "core/audits/installable-manifest.js | start-url-not-valid": {
    "message": "M̂án̂íf̂éŝt́ ŝt́âŕt̂ ÚR̂Ĺ îś n̂ót̂ v́âĺîd́"
  },
  "core/audits/installable-manifest.js | title": {
    "message": "Ŵéb̂ áp̂ṕ m̂án̂íf̂éŝt́ âńd̂ śêŕv̂íĉé ŵór̂ḱêŕ m̂éêt́ t̂h́ê ín̂śt̂ál̂ĺâb́îĺît́ŷ ŕêq́ûír̂ém̂én̂t́ŝ"
  },
  "core/audits/installable-manifest.js | url-not-supported-for-webapk": {
    "message": "Â ÚR̂Ĺ îń t̂h́ê ḿâńîf́êśt̂ ćôńt̂áîńŝ á ûśêŕn̂ám̂é, p̂áŝśŵór̂d́, ôŕ p̂ór̂t́"
  },
  "core/audits/installable-manifest.js | warn-not-offline-capable": {
    "message": "P̂áĝé d̂óêś n̂ót̂ ẃôŕk̂ óf̂f́l̂ín̂é. T̂h́ê ṕâǵê ẃîĺl̂ ńôt́ b̂é r̂éĝár̂d́êd́ âś îńŝt́âĺl̂áb̂ĺê áf̂t́êŕ Ĉh́r̂óm̂é 93, ŝt́âb́l̂é r̂él̂éâśê Áûǵûśt̂ 2021."
  },
  "core/audits/is-on-https.js | allowed": {
    "message": "Âĺl̂óŵéd̂"
  },
  "core/audits/is-on-https.js | blocked": {
    "message": "B̂ĺôćk̂éd̂"
  },
  "core/audits/is-on-https.js | columnInsecureURL": {
    "message": "Îńŝéĉúr̂é ÛŔL̂"
  },
  "core/audits/is-on-https.js | columnResolution": {
    "message": "R̂éq̂úêśt̂ Ŕêśôĺût́îón̂"
  },
  "core/audits/is-on-https.js | description": {
    "message": "Âĺl̂ śît́êś ŝh́ôúl̂d́ b̂é p̂ŕôt́êćt̂éd̂ ẃît́ĥ H́T̂T́P̂Ś, êv́êń ôńêś t̂h́ât́ d̂ón̂'t́ ĥán̂d́l̂é ŝén̂śît́îv́ê d́ât́â. T́ĥíŝ ín̂ćl̂úd̂éŝ áv̂óîd́îńĝ [ḿîx́êd́ ĉón̂t́êńt̂](https://developers.google.com/web/fundamentals/security/prevent-mixed-content/what-is-mixed-content), ẃĥér̂é ŝóm̂é r̂éŝóûŕĉéŝ ár̂é l̂óâd́êd́ ôv́êŕ ĤT́T̂Ṕ d̂éŝṕît́ê t́ĥé îńît́îál̂ ŕêq́ûéŝt́ b̂éîńĝ śêŕv̂éd̂ óv̂ér̂ H́T̂T́P̂Ś. ĤT́T̂ṔŜ ṕr̂év̂én̂t́ŝ ín̂t́r̂úd̂ér̂ś f̂ŕôḿ t̂ám̂ṕêŕîńĝ ẃît́ĥ ór̂ ṕâśŝív̂él̂ý l̂íŝt́êńîńĝ ín̂ ón̂ t́ĥé ĉóm̂ḿûńîćât́îón̂ś b̂ét̂ẃêén̂ ýôúr̂ áp̂ṕ âńd̂ ýôúr̂ úŝér̂ś, âńd̂ íŝ á p̂ŕêŕêq́ûíŝít̂é f̂ór̂ H́T̂T́P̂/2 án̂d́ m̂án̂ý n̂éŵ ẃêb́ p̂ĺât́f̂ór̂ḿ ÂṔÎś. [L̂éâŕn̂ ḿôŕê áb̂óût́ ĤT́T̂ṔŜ](https://web.dev/is-on-https/)."
  },
  "core/audits/is-on-https.js | displayValue": {
    "message": "{itemCount, plural,\n    =1 {1 îńŝéĉúr̂é r̂éq̂úêśt̂ f́ôún̂d́}\n    other {# îńŝéĉúr̂é r̂éq̂úêśt̂ś f̂óûńd̂}\n    }"
  },
  "core/audits/is-on-https.js | failureTitle": {
    "message": "D̂óêś n̂ót̂ úŝé ĤT́T̂ṔŜ"
  },
  "core/audits/is-on-https.js | title": {
    "message": "Ûśêś ĤT́T̂ṔŜ"
  },
  "core/audits/is-on-https.js | upgraded": {
    "message": "Âút̂óm̂át̂íĉál̂ĺŷ úp̂ǵr̂ád̂éd̂ t́ô H́T̂T́P̂Ś"
  },
  "core/audits/is-on-https.js | warning": {
    "message": "Âĺl̂óŵéd̂ ẃît́ĥ ẃâŕn̂ín̂ǵ"
  },
  "core/audits/largest-contentful-paint-element.js | description": {
    "message": "T̂h́îś îś t̂h́ê ĺâŕĝéŝt́ ĉón̂t́êńt̂f́ûĺ êĺêḿêńt̂ ṕâín̂t́êd́ ŵít̂h́îń t̂h́ê v́îéŵṕôŕt̂. [Ĺêár̂ń m̂ór̂é âb́ôút̂ t́ĥé L̂ár̂ǵêśt̂ Ćôńt̂én̂t́f̂úl̂ Ṕâín̂t́ êĺêḿêńt̂](https://web.dev/lighthouse-largest-contentful-paint/)"
  },
  "core/audits/largest-contentful-paint-element.js | title": {
    "message": "L̂ár̂ǵêśt̂ Ćôńt̂én̂t́f̂úl̂ Ṕâín̂t́ êĺêḿêńt̂"
  },
  "core/audits/layout-shift-elements.js | columnContribution": {
    "message": "ĈĹŜ Ćôńt̂ŕîb́ût́îón̂"
  },
  "core/audits/layout-shift-elements.js | description": {
    "message": "T̂h́êśê D́ÔḾ êĺêḿêńt̂ś ĉón̂t́r̂íb̂út̂é m̂óŝt́ t̂ó t̂h́ê ĆL̂Ś ôf́ t̂h́ê ṕâǵê."
  },
  "core/audits/layout-shift-elements.js | title": {
    "message": "Âv́ôíd̂ ĺâŕĝé l̂áŷóût́ ŝh́îf́t̂ś"
  },
  "core/audits/lcp-lazy-loaded.js | description": {
    "message": "Âb́ôv́ê-t́ĥé-f̂ól̂d́ îḿâǵêś t̂h́ât́ âŕê ĺâźîĺŷ ĺôád̂éd̂ ŕêńd̂ér̂ ĺât́êŕ îń t̂h́ê ṕâǵê ĺîf́êćŷćl̂é, ŵh́îćĥ ćâń d̂él̂áŷ t́ĥé l̂ár̂ǵêśt̂ ćôńt̂én̂t́f̂úl̂ ṕâín̂t́. [L̂éâŕn̂ ḿôŕê áb̂óût́ ôṕt̂ím̂ál̂ ĺâźŷ ĺôád̂ín̂ǵ](https://web.dev/lcp-lazy-loading/)."
  },
  "core/audits/lcp-lazy-loaded.js | failureTitle": {
    "message": "L̂ár̂ǵêśt̂ Ćôńt̂én̂t́f̂úl̂ Ṕâín̂t́ îḿâǵê ẃâś l̂áẑíl̂ý l̂óâd́êd́"
  },
  "core/audits/lcp-lazy-loaded.js | title": {
    "message": "L̂ár̂ǵêśt̂ Ćôńt̂én̂t́f̂úl̂ Ṕâín̂t́ îḿâǵê ẃâś n̂ót̂ ĺâźîĺŷ ĺôád̂éd̂"
  },
  "core/audits/long-tasks.js | description": {
    "message": "L̂íŝt́ŝ t́ĥé l̂ón̂ǵêśt̂ t́âśk̂ś ôń t̂h́ê ḿâín̂ t́ĥŕêád̂, úŝéf̂úl̂ f́ôŕ îd́êńt̂íf̂ýîńĝ ẃôŕŝt́ ĉón̂t́r̂íb̂út̂ór̂ś t̂ó îńp̂út̂ d́êĺâý. [L̂éâŕn̂ h́ôẃ t̂ó âv́ôíd̂ ĺôńĝ ḿâín̂-t́ĥŕêád̂ t́âśk̂ś](https://web.dev/long-tasks-devtools/)"
  },
  "core/audits/long-tasks.js | displayValue": {
    "message": "{itemCount, plural,\n  =1 {# l̂ón̂ǵ t̂áŝḱ f̂óûńd̂}\n  other {# ĺôńĝ t́âśk̂ś f̂óûńd̂}\n  }"
  },
  "core/audits/long-tasks.js | title": {
    "message": "Âv́ôíd̂ ĺôńĝ ḿâín̂-t́ĥŕêád̂ t́âśk̂ś"
  },
  "core/audits/mainthread-work-breakdown.js | columnCategory": {
    "message": "Ĉát̂éĝór̂ý"
  },
  "core/audits/mainthread-work-breakdown.js | description": {
    "message": "Ĉón̂śîd́êŕ r̂éd̂úĉín̂ǵ t̂h́ê t́îḿê śp̂én̂t́ p̂ár̂śîńĝ, ćôḿp̂íl̂ín̂ǵ âńd̂ éx̂éĉút̂ín̂ǵ ĴŚ. Ŷóû ḿâý f̂ín̂d́ d̂él̂ív̂ér̂ín̂ǵ ŝḿâĺl̂ér̂ J́Ŝ ṕâýl̂óâd́ŝ h́êĺp̂ś ŵít̂h́ t̂h́îś. [L̂éâŕn̂ h́ôẃ t̂ó m̂ín̂ím̂íẑé m̂áîń-t̂h́r̂éâd́ ŵór̂ḱ](https://web.dev/mainthread-work-breakdown/)"
  },
  "core/audits/mainthread-work-breakdown.js | failureTitle": {
    "message": "M̂ín̂ím̂íẑé m̂áîń-t̂h́r̂éâd́ ŵór̂ḱ"
  },
  "core/audits/mainthread-work-breakdown.js | title": {
    "message": "M̂ín̂ím̂íẑéŝ ḿâín̂-t́ĥŕêád̂ ẃôŕk̂"
  },
  "core/audits/manual/pwa-cross-browser.js | description": {
    "message": "T̂ó r̂éâćĥ t́ĥé m̂óŝt́ n̂úm̂b́êŕ ôf́ ûśêŕŝ, śît́êś ŝh́ôúl̂d́ ŵór̂ḱ âćr̂óŝś êv́êŕŷ ḿâj́ôŕ b̂ŕôẃŝér̂. [Ĺêár̂ń âb́ôút̂ ćr̂óŝś-b̂ŕôẃŝér̂ ćôḿp̂át̂íb̂íl̂ít̂ý](https://web.dev/pwa-cross-browser/)."
  },
  "core/audits/manual/pwa-cross-browser.js | title": {
    "message": "Ŝít̂é ŵór̂ḱŝ ćr̂óŝś-b̂ŕôẃŝér̂"
  },
  "core/audits/manual/pwa-each-page-has-url.js | description": {
    "message": "Êńŝúr̂é îńd̂ív̂íd̂úâĺ p̂áĝéŝ ár̂é d̂éêṕ l̂ín̂ḱâb́l̂é v̂íâ ÚR̂Ĺ âńd̂ t́ĥát̂ ÚR̂Ĺŝ ár̂é ûńîq́ûé f̂ór̂ t́ĥé p̂úr̂ṕôśê óf̂ śĥár̂éâb́îĺît́ŷ ón̂ śôćîál̂ ḿêd́îá. [L̂éâŕn̂ ḿôŕê áb̂óût́ p̂ŕôv́îd́îńĝ d́êép̂ ĺîńk̂ś](https://web.dev/pwa-each-page-has-url/)."
  },
  "core/audits/manual/pwa-each-page-has-url.js | title": {
    "message": "Êáĉh́ p̂áĝé ĥáŝ á ÛŔL̂"
  },
  "core/audits/manual/pwa-page-transitions.js | description": {
    "message": "T̂ŕâńŝít̂íôńŝ śĥóûĺd̂ f́êél̂ śn̂áp̂ṕŷ áŝ ýôú t̂áp̂ ár̂óûńd̂, év̂én̂ ón̂ á ŝĺôẃ n̂ét̂ẃôŕk̂. T́ĥíŝ éx̂ṕêŕîén̂ćê íŝ ḱêý t̂ó â úŝér̂'ś p̂ér̂ćêṕt̂íôń ôf́ p̂ér̂f́ôŕm̂án̂ćê. [Ĺêár̂ń m̂ór̂é âb́ôút̂ ṕâǵê t́r̂án̂śît́îón̂ś](https://web.dev/pwa-page-transitions/)."
  },
  "core/audits/manual/pwa-page-transitions.js | title": {
    "message": "P̂áĝé t̂ŕâńŝít̂íôńŝ d́ôń't̂ f́êél̂ ĺîḱê t́ĥéŷ b́l̂óĉḱ ôń t̂h́ê ńêt́ŵór̂ḱ"
  },
  "core/audits/maskable-icon.js | description": {
    "message": "Â ḿâśk̂áb̂ĺê íĉón̂ én̂śûŕêś t̂h́ât́ t̂h́ê ím̂áĝé f̂íl̂ĺŝ t́ĥé êńt̂ír̂é ŝh́âṕê ẃît́ĥóût́ b̂éîńĝ ĺêt́t̂ér̂b́ôx́êd́ ŵh́êń îńŝt́âĺl̂ín̂ǵ t̂h́ê áp̂ṕ ôń â d́êv́îćê. [Ĺêár̂ń âb́ôút̂ ḿâśk̂áb̂ĺê ḿâńîf́êśt̂ íĉón̂ś](https://web.dev/maskable-icon-audit/)."
  },
  "core/audits/maskable-icon.js | failureTitle": {
    "message": "M̂án̂íf̂éŝt́ d̂óêśn̂'t́ ĥáv̂é â ḿâśk̂áb̂ĺê íĉón̂"
  },
  "core/audits/maskable-icon.js | title": {
    "message": "M̂án̂íf̂éŝt́ ĥáŝ á m̂áŝḱâb́l̂é îćôń"
  },
  "core/audits/metrics/cumulative-layout-shift.js | description": {
    "message": "Ĉúm̂úl̂át̂ív̂é L̂áŷóût́ Ŝh́îf́t̂ ḿêáŝúr̂éŝ t́ĥé m̂óv̂ém̂én̂t́ ôf́ v̂íŝíb̂ĺê él̂ém̂én̂t́ŝ ẃît́ĥín̂ t́ĥé v̂íêẃp̂ór̂t́. [L̂éâŕn̂ ḿôŕê áb̂óût́ t̂h́ê Ćûḿûĺât́îv́ê Ĺâýôút̂ Śĥíf̂t́ m̂ét̂ŕîć](https://web.dev/cls/)."
  },
  "core/audits/metrics/experimental-interaction-to-next-paint.js | description": {
    "message": "Îńt̂ér̂áĉt́îón̂ t́ô Ńêx́t̂ Ṕâín̂t́ m̂éâśûŕêś p̂áĝé r̂éŝṕôńŝív̂én̂éŝś, ĥóŵ ĺôńĝ ít̂ t́âḱêś t̂h́ê ṕâǵê t́ô v́îśîb́l̂ý r̂éŝṕôńd̂ t́ô úŝér̂ ín̂ṕût́. [L̂éâŕn̂ ḿôŕê áb̂óût́ t̂h́ê Ín̂t́êŕâćt̂íôń t̂ó N̂éx̂t́ P̂áîńt̂ ḿêt́r̂íĉ](https://web.dev/inp/)."
  },
  "core/audits/metrics/first-contentful-paint.js | description": {
    "message": "F̂ír̂śt̂ Ćôńt̂én̂t́f̂úl̂ Ṕâín̂t́ m̂ár̂ḱŝ t́ĥé t̂ím̂é ât́ ŵh́îćĥ t́ĥé f̂ír̂śt̂ t́êx́t̂ ór̂ ím̂áĝé îś p̂áîńt̂éd̂. [Ĺêár̂ń m̂ór̂é âb́ôút̂ t́ĥé F̂ír̂śt̂ Ćôńt̂én̂t́f̂úl̂ Ṕâín̂t́ m̂ét̂ŕîć](https://web.dev/first-contentful-paint/)."
  },
  "core/audits/metrics/first-meaningful-paint.js | description": {
    "message": "F̂ír̂śt̂ Ḿêán̂ín̂ǵf̂úl̂ Ṕâín̂t́ m̂éâśûŕêś ŵh́êń t̂h́ê ṕr̂ím̂ár̂ý ĉón̂t́êńt̂ óf̂ á p̂áĝé îś v̂íŝíb̂ĺê. [Ĺêár̂ń m̂ór̂é âb́ôút̂ t́ĥé F̂ír̂śt̂ Ḿêán̂ín̂ǵf̂úl̂ Ṕâín̂t́ m̂ét̂ŕîć](https://web.dev/first-meaningful-paint/)."
  },
  "core/audits/metrics/interactive.js | description": {
    "message": "T̂ím̂é t̂ó Îńt̂ér̂áĉt́îv́ê íŝ t́ĥé âḿôún̂t́ ôf́ t̂ím̂é ît́ t̂ák̂éŝ f́ôŕ t̂h́ê ṕâǵê t́ô b́êćôḿê f́ûĺl̂ý îńt̂ér̂áĉt́îv́ê. [Ĺêár̂ń m̂ór̂é âb́ôút̂ t́ĥé T̂ím̂é t̂ó Îńt̂ér̂áĉt́îv́ê ḿêt́r̂íĉ](https://web.dev/interactive/)."
  },
  "core/audits/metrics/largest-contentful-paint.js | description": {
    "message": "L̂ár̂ǵêśt̂ Ćôńt̂én̂t́f̂úl̂ Ṕâín̂t́ m̂ár̂ḱŝ t́ĥé t̂ím̂é ât́ ŵh́îćĥ t́ĥé l̂ár̂ǵêśt̂ t́êx́t̂ ór̂ ím̂áĝé îś p̂áîńt̂éd̂. [Ĺêár̂ń m̂ór̂é âb́ôút̂ t́ĥé L̂ár̂ǵêśt̂ Ćôńt̂én̂t́f̂úl̂ Ṕâín̂t́ m̂ét̂ŕîć](https://web.dev/lighthouse-largest-contentful-paint/)"
  },
  "core/audits/metrics/max-potential-fid.js | description": {
    "message": "T̂h́ê ḿâx́îḿûḿ p̂ót̂én̂t́îál̂ F́îŕŝt́ Îńp̂út̂ D́êĺâý t̂h́ât́ ŷóûŕ ûśêŕŝ ćôúl̂d́ êx́p̂ér̂íêńĉé îś t̂h́ê d́ûŕât́îón̂ óf̂ t́ĥé l̂ón̂ǵêśt̂ t́âśk̂. [Ĺêár̂ń m̂ór̂é âb́ôút̂ t́ĥé M̂áx̂ím̂úm̂ Ṕôt́êńt̂íâĺ F̂ír̂śt̂ Ín̂ṕût́ D̂él̂áŷ ḿêt́r̂íĉ](https://web.dev/lighthouse-max-potential-fid/)."
  },
  "core/audits/metrics/speed-index.js | description": {
    "message": "Ŝṕêéd̂ Ín̂d́êx́ ŝh́ôẃŝ h́ôẃ q̂úîćk̂ĺŷ t́ĥé ĉón̂t́êńt̂ś ôf́ â ṕâǵê ár̂é v̂íŝíb̂ĺŷ ṕôṕûĺât́êd́. [L̂éâŕn̂ ḿôŕê áb̂óût́ t̂h́ê Śp̂éêd́ Îńd̂éx̂ ḿêt́r̂íĉ](https://web.dev/speed-index/)."
  },
  "core/audits/metrics/total-blocking-time.js | description": {
    "message": "Ŝúm̂ óf̂ ál̂ĺ t̂ím̂é p̂ér̂íôd́ŝ b́êt́ŵéêń F̂ĆP̂ án̂d́ T̂ím̂é t̂ó Îńt̂ér̂áĉt́îv́ê, ẃĥén̂ t́âśk̂ ĺêńĝt́ĥ éx̂ćêéd̂éd̂ 50ḿŝ, éx̂ṕr̂éŝśêd́ îń m̂íl̂ĺîśêćôńd̂ś. [L̂éâŕn̂ ḿôŕê áb̂óût́ t̂h́ê T́ôt́âĺ B̂ĺôćk̂ín̂ǵ T̂ím̂é m̂ét̂ŕîć](https://web.dev/lighthouse-total-blocking-time/)."
  },
  "core/audits/network-rtt.js | description": {
    "message": "N̂ét̂ẃôŕk̂ ŕôún̂d́ t̂ŕîṕ t̂ím̂éŝ (ŔT̂T́) ĥáv̂é â ĺâŕĝé îḿp̂áĉt́ ôń p̂ér̂f́ôŕm̂án̂ćê. Íf̂ t́ĥé R̂T́T̂ t́ô án̂ ór̂íĝín̂ íŝ h́îǵĥ, ít̂'ś âń îńd̂íĉát̂íôń t̂h́ât́ ŝér̂v́êŕŝ ćl̂óŝér̂ t́ô t́ĥé ûśêŕ ĉóûĺd̂ ím̂ṕr̂óv̂é p̂ér̂f́ôŕm̂án̂ćê. [Ĺêár̂ń m̂ór̂é âb́ôút̂ t́ĥé R̂óûńd̂ T́r̂íp̂ T́îḿê](https://hpbn.co/primer-on-latency-and-bandwidth/)."
  },
  "core/audits/network-rtt.js | title": {
    "message": "N̂ét̂ẃôŕk̂ Ŕôún̂d́ T̂ŕîṕ T̂ím̂éŝ"
  },
  "core/audits/network-server-latency.js | description": {
    "message": "Ŝér̂v́êŕ l̂át̂én̂ćîéŝ ćâń îḿp̂áĉt́ ŵéb̂ ṕêŕf̂ór̂ḿâńĉé. Îf́ t̂h́ê śêŕv̂ér̂ ĺât́êńĉý ôf́ âń ôŕîǵîń îś ĥíĝh́, ît́'ŝ án̂ ín̂d́îćât́îón̂ t́ĥé ŝér̂v́êŕ îś ôv́êŕl̂óâd́êd́ ôŕ ĥáŝ ṕôór̂ b́âćk̂én̂d́ p̂ér̂f́ôŕm̂án̂ćê. [Ĺêár̂ń m̂ór̂é âb́ôút̂ śêŕv̂ér̂ ŕêśp̂ón̂śê t́îḿê](https://hpbn.co/primer-on-web-performance/#analyzing-the-resource-waterfall)."
  },
  "core/audits/network-server-latency.js | title": {
    "message": "Ŝér̂v́êŕ B̂áĉḱêńd̂ Ĺât́êńĉíêś"
  },
  "core/audits/no-unload-listeners.js | description": {
    "message": "T̂h́ê `unload` év̂én̂t́ d̂óêś n̂ót̂ f́îŕê ŕêĺîáb̂ĺŷ án̂d́ l̂íŝt́êńîńĝ f́ôŕ ît́ ĉán̂ ṕr̂év̂én̂t́ b̂ŕôẃŝér̂ óp̂t́îḿîźât́îón̂ś l̂ík̂é t̂h́ê B́âćk̂-F́ôŕŵár̂d́ Ĉáĉh́ê. Úŝé `pagehide` ôŕ `visibilitychange` êv́êńt̂ś îńŝt́êád̂. [Ĺêár̂ń m̂ór̂é âb́ôút̂ ún̂ĺôád̂ év̂én̂t́ l̂íŝt́êńêŕŝ](https://web.dev/bfcache/#never-use-the-unload-event)"
  },
  "core/audits/no-unload-listeners.js | failureTitle": {
    "message": "R̂éĝíŝt́êŕŝ án̂ `unload` ĺîśt̂én̂ér̂"
  },
  "core/audits/no-unload-listeners.js | title": {
    "message": "Âv́ôíd̂ś `unload` êv́êńt̂ ĺîśt̂én̂ér̂ś"
  },
  "core/audits/non-composited-animations.js | description": {
    "message": "Âńîḿât́îón̂ś ŵh́îćĥ ár̂é n̂ót̂ ćôḿp̂óŝít̂éd̂ ćâń b̂é ĵán̂ḱŷ án̂d́ îńĉŕêáŝé ĈĹŜ. [Ĺêár̂ń ĥóŵ t́ô áv̂óîd́ n̂ón̂-ćôḿp̂óŝít̂éd̂ án̂ím̂át̂íôńŝ](https://web.dev/non-composited-animations)"
  },
  "core/audits/non-composited-animations.js | displayValue": {
    "message": "{itemCount, plural,\n  =1 {# âńîḿât́êd́ êĺêḿêńt̂ f́ôún̂d́}\n  other {# âńîḿât́êd́ êĺêḿêńt̂ś f̂óûńd̂}\n  }"
  },
  "core/audits/non-composited-animations.js | filterMayMovePixels": {
    "message": "F̂íl̂t́êŕ-r̂él̂át̂éd̂ ṕr̂óp̂ér̂t́ŷ ḿâý m̂óv̂é p̂íx̂él̂ś"
  },
  "core/audits/non-composited-animations.js | incompatibleAnimations": {
    "message": "T̂ár̂ǵêt́ ĥáŝ án̂ót̂h́êŕ âńîḿât́îón̂ ẃĥíĉh́ îś îńĉóm̂ṕât́îb́l̂é"
  },
  "core/audits/non-composited-animations.js | nonReplaceCompositeMode": {
    "message": "Êf́f̂éĉt́ ĥáŝ ćôḿp̂óŝít̂é m̂ód̂é ôt́ĥér̂ t́ĥán̂ \"ŕêṕl̂áĉé\""
  },
  "core/audits/non-composited-animations.js | title": {
    "message": "Âv́ôíd̂ ńôń-ĉóm̂ṕôśît́êd́ âńîḿât́îón̂ś"
  },
  "core/audits/non-composited-animations.js | transformDependsBoxSize": {
    "message": "T̂ŕâńŝf́ôŕm̂-ŕêĺât́êd́ p̂ŕôṕêŕt̂ý d̂ép̂én̂d́ŝ ón̂ b́ôx́ ŝíẑé"
  },
  "core/audits/non-composited-animations.js | unsupportedCSSProperty": {
    "message": "{propertyCount, plural,\n    =1 {Ûńŝúp̂ṕôŕt̂éd̂ ĆŜŚ P̂ŕôṕêŕt̂ý: {properties}}\n    other {Ûńŝúp̂ṕôŕt̂éd̂ ĆŜŚ P̂ŕôṕêŕt̂íêś: {properties}}\n  }"
  },
  "core/audits/non-composited-animations.js | unsupportedTimingParameters": {
    "message": "Êf́f̂éĉt́ ĥáŝ ún̂śûṕp̂ór̂t́êd́ t̂ím̂ín̂ǵ p̂ár̂ám̂ét̂ér̂ś"
  },
  "core/audits/performance-budget.js | description": {
    "message": "K̂éêṕ t̂h́ê q́ûán̂t́ît́ŷ án̂d́ ŝíẑé ôf́ n̂ét̂ẃôŕk̂ ŕêq́ûéŝt́ŝ ún̂d́êŕ t̂h́ê t́âŕĝét̂ś ŝét̂ b́ŷ t́ĥé p̂ŕôv́îd́êd́ p̂ér̂f́ôŕm̂án̂ćê b́ûd́ĝét̂. [Ĺêár̂ń m̂ór̂é âb́ôút̂ ṕêŕf̂ór̂ḿâńĉé b̂úd̂ǵêt́ŝ](https://developers.google.com/web/tools/lighthouse/audits/budgets)."
  },
  "core/audits/performance-budget.js | requestCountOverBudget": {
    "message": "{count, plural,\n    =1 {1 r̂éq̂úêśt̂}\n    other {# ŕêq́ûéŝt́ŝ}\n   }"
  },
  "core/audits/performance-budget.js | title": {
    "message": "P̂ér̂f́ôŕm̂án̂ćê b́ûd́ĝét̂"
  },
  "core/audits/preload-fonts.js | description": {
    "message": "P̂ŕêĺôád̂ `optional` f́ôńt̂ś ŝó f̂ír̂śt̂-t́îḿê v́îśît́ôŕŝ ḿâý ûśê t́ĥém̂. [Ĺêár̂ń m̂ór̂é âb́ôút̂ ṕr̂él̂óâd́îńĝ f́ôńt̂ś](https://web.dev/preload-optional-fonts/)"
  },
  "core/audits/preload-fonts.js | failureTitle": {
    "message": "F̂ón̂t́ŝ ẃît́ĥ `font-display: optional` ár̂é n̂ót̂ ṕr̂él̂óâd́êd́"
  },
  "core/audits/preload-fonts.js | title": {
    "message": "F̂ón̂t́ŝ ẃît́ĥ `font-display: optional` ár̂é p̂ŕêĺôád̂éd̂"
  },
  "core/audits/preload-lcp-image.js | description": {
    "message": "Îf́ t̂h́ê ĹĈṔ êĺêḿêńt̂ íŝ d́ŷńâḿîćâĺl̂ý âd́d̂éd̂ t́ô t́ĥé p̂áĝé, ŷóû śĥóûĺd̂ ṕr̂él̂óâd́ t̂h́ê ím̂áĝé îń ôŕd̂ér̂ t́ô ím̂ṕr̂óv̂é L̂ĆP̂. [Ĺêár̂ń m̂ór̂é âb́ôút̂ ṕr̂él̂óâd́îńĝ ĹĈṔ êĺêḿêńt̂ś](https://web.dev/optimize-lcp/#preload-important-resources)."
  },
  "core/audits/preload-lcp-image.js | title": {
    "message": "P̂ŕêĺôád̂ Ĺâŕĝéŝt́ Ĉón̂t́êńt̂f́ûĺ P̂áîńt̂ ím̂áĝé"
  },
  "core/audits/redirects.js | description": {
    "message": "R̂éd̂ír̂éĉt́ŝ ín̂t́r̂ód̂úĉé âd́d̂ít̂íôńâĺ d̂él̂áŷś b̂éf̂ór̂é t̂h́ê ṕâǵê ćâń b̂é l̂óâd́êd́. [L̂éâŕn̂ h́ôẃ t̂ó âv́ôíd̂ ṕâǵê ŕêd́îŕêćt̂ś](https://web.dev/redirects/)."
  },
  "core/audits/redirects.js | title": {
    "message": "Âv́ôíd̂ ḿûĺt̂íp̂ĺê ṕâǵê ŕêd́îŕêćt̂ś"
  },
  "core/audits/resource-summary.js | description": {
    "message": "T̂ó ŝét̂ b́ûd́ĝét̂ś f̂ór̂ t́ĥé q̂úâńt̂ít̂ý âńd̂ śîźê óf̂ ṕâǵê ŕêśôúr̂ćêś, âd́d̂ á b̂úd̂ǵêt́.ĵśôń f̂íl̂é. [L̂éâŕn̂ ḿôŕê áb̂óût́ p̂ér̂f́ôŕm̂án̂ćê b́ûd́ĝét̂ś](https://web.dev/use-lighthouse-for-performance-budgets/)."
  },
  "core/audits/resource-summary.js | displayValue": {
    "message": "{requestCount, plural, =1 {1 r̂éq̂úêśt̂ • {byteCount, number, bytes} ḰîB́} other {# r̂éq̂úêśt̂ś • {byteCount, number, bytes} K̂íB̂}}"
  },
  "core/audits/resource-summary.js | title": {
    "message": "K̂éêṕ r̂éq̂úêśt̂ ćôún̂t́ŝ ĺôẃ âńd̂ t́r̂án̂śf̂ér̂ śîźêś ŝḿâĺl̂"
  },
  "core/audits/seo/canonical.js | description": {
    "message": "Ĉán̂ón̂íĉál̂ ĺîńk̂ś ŝúĝǵêśt̂ ẃĥíĉh́ ÛŔL̂ t́ô śĥóŵ ín̂ śêár̂ćĥ ŕêśûĺt̂ś. [L̂éâŕn̂ ḿôŕê áb̂óût́ ĉán̂ón̂íĉál̂ ĺîńk̂ś](https://web.dev/canonical/)."
  },
  "core/audits/seo/canonical.js | explanationConflict": {
    "message": "M̂úl̂t́îṕl̂é ĉón̂f́l̂íĉt́îńĝ ÚR̂Ĺŝ ({urlList})"
  },
  "core/audits/seo/canonical.js | explanationInvalid": {
    "message": "Îńv̂ál̂íd̂ ÚR̂Ĺ ({url})"
  },
  "core/audits/seo/canonical.js | explanationPointsElsewhere": {
    "message": "P̂óîńt̂ś t̂ó âńôt́ĥér̂ `hreflang` ĺôćât́îón̂ ({url})"
  },
  "core/audits/seo/canonical.js | explanationRelative": {
    "message": "Îś n̂ót̂ án̂ áb̂śôĺût́ê ÚR̂Ĺ ({url})"
  },
  "core/audits/seo/canonical.js | explanationRoot": {
    "message": "P̂óîńt̂ś t̂ó t̂h́ê d́ôḿâín̂'ś r̂óôt́ ÛŔL̂ (t́ĥé ĥóm̂ép̂áĝé), îńŝt́êád̂ óf̂ án̂ éq̂úîv́âĺêńt̂ ṕâǵê óf̂ ćôńt̂én̂t́"
  },
  "core/audits/seo/canonical.js | failureTitle": {
    "message": "D̂óĉúm̂én̂t́ d̂óêś n̂ót̂ h́âv́ê á v̂ál̂íd̂ `rel=canonical`"
  },
  "core/audits/seo/canonical.js | title": {
    "message": "D̂óĉúm̂én̂t́ ĥáŝ á v̂ál̂íd̂ `rel=canonical`"
  },
  "core/audits/seo/crawlable-anchors.js | columnFailingLink": {
    "message": "Ûńĉŕâẃl̂áb̂ĺê Ĺîńk̂"
  },
  "core/audits/seo/crawlable-anchors.js | description": {
    "message": "Ŝéâŕĉh́ êńĝín̂éŝ ḿâý ûśê `href` át̂t́r̂íb̂út̂éŝ ón̂ ĺîńk̂ś t̂ó ĉŕâẃl̂ ẃêb́ŝít̂éŝ. Én̂śûŕê t́ĥát̂ t́ĥé `href` ât́t̂ŕîb́ût́ê óf̂ án̂ćĥór̂ él̂ém̂én̂t́ŝ ĺîńk̂ś t̂ó âń âṕp̂ŕôṕr̂íât́ê d́êśt̂ín̂át̂íôń, ŝó m̂ór̂é p̂áĝéŝ óf̂ t́ĥé ŝít̂é ĉán̂ b́ê d́îśĉóv̂ér̂éd̂. [Ĺêár̂ń ĥóŵ t́ô ḿâḱê ĺîńk̂ś ĉŕâẃl̂áb̂ĺê](https://support.google.com/webmasters/answer/9112205)"
  },
  "core/audits/seo/crawlable-anchors.js | failureTitle": {
    "message": "L̂ín̂ḱŝ ár̂é n̂ót̂ ćr̂áŵĺâb́l̂é"
  },
  "core/audits/seo/crawlable-anchors.js | title": {
    "message": "L̂ín̂ḱŝ ár̂é ĉŕâẃl̂áb̂ĺê"
  },
  "core/audits/seo/font-size.js | additionalIllegibleText": {
    "message": "Âd́d̂'ĺ îĺl̂éĝíb̂ĺê t́êx́t̂"
  },
  "core/audits/seo/font-size.js | columnFontSize": {
    "message": "F̂ón̂t́ Ŝíẑé"
  },
  "core/audits/seo/font-size.js | columnPercentPageText": {
    "message": "% ôf́ P̂áĝé T̂éx̂t́"
  },
  "core/audits/seo/font-size.js | columnSelector": {
    "message": "Ŝél̂éĉt́ôŕ"
  },
  "core/audits/seo/font-size.js | description": {
    "message": "F̂ón̂t́ ŝíẑéŝ ĺêśŝ t́ĥán̂ 12ṕx̂ ár̂é t̂óô śm̂ál̂ĺ t̂ó b̂é l̂éĝíb̂ĺê án̂d́ r̂éq̂úîŕê ḿôb́îĺê v́îśît́ôŕŝ t́ô “ṕîńĉh́ t̂ó ẑóôḿ” îń ôŕd̂ér̂ t́ô ŕêád̂. Śt̂ŕîv́ê t́ô h́âv́ê >60% óf̂ ṕâǵê t́êx́t̂ ≥12ṕx̂. [Ĺêár̂ń m̂ór̂é âb́ôút̂ ĺêǵîb́l̂é f̂ón̂t́ ŝíẑéŝ](https://web.dev/font-size/)."
  },
  "core/audits/seo/font-size.js | displayValue": {
    "message": "{decimalProportion, number, extendedPercent} l̂éĝíb̂ĺê t́êx́t̂"
  },
  "core/audits/seo/font-size.js | explanationViewport": {
    "message": "T̂éx̂t́ îś îĺl̂éĝíb̂ĺê b́êćâúŝé t̂h́êŕê'ś n̂ó v̂íêẃp̂ór̂t́ m̂ét̂á t̂áĝ óp̂t́îḿîźêd́ f̂ór̂ ḿôb́îĺê śĉŕêén̂ś."
  },
  "core/audits/seo/font-size.js | failureTitle": {
    "message": "D̂óĉúm̂én̂t́ d̂óêśn̂'t́ ûśê ĺêǵîb́l̂é f̂ón̂t́ ŝíẑéŝ"
  },
  "core/audits/seo/font-size.js | legibleText": {
    "message": "L̂éĝíb̂ĺê t́êx́t̂"
  },
  "core/audits/seo/font-size.js | title": {
    "message": "D̂óĉúm̂én̂t́ ûśêś l̂éĝíb̂ĺê f́ôńt̂ śîźêś"
  },
  "core/audits/seo/hreflang.js | description": {
    "message": "ĥŕêf́l̂án̂ǵ l̂ín̂ḱŝ t́êĺl̂ śêár̂ćĥ én̂ǵîńêś ŵh́ât́ v̂ér̂śîón̂ óf̂ á p̂áĝé t̂h́êý ŝh́ôúl̂d́ l̂íŝt́ îń ŝéâŕĉh́ r̂éŝúl̂t́ŝ f́ôŕ â ǵîv́êń l̂án̂ǵûáĝé ôŕ r̂éĝíôń. [L̂éâŕn̂ ḿôŕê áb̂óût́ `hreflang`](https://web.dev/hreflang/)."
  },
  "core/audits/seo/hreflang.js | failureTitle": {
    "message": "D̂óĉúm̂én̂t́ d̂óêśn̂'t́ ĥáv̂é â v́âĺîd́ `hreflang`"
  },
  "core/audits/seo/hreflang.js | notFullyQualified": {
    "message": "R̂él̂át̂ív̂é ĥŕêf́ v̂ál̂úê"
  },
  "core/audits/seo/hreflang.js | title": {
    "message": "D̂óĉúm̂én̂t́ ĥáŝ á v̂ál̂íd̂ `hreflang`"
  },
  "core/audits/seo/hreflang.js | unexpectedLanguage": {
    "message": "Ûńêx́p̂éĉt́êd́ l̂án̂ǵûáĝé ĉód̂é"
  },
  "core/audits/seo/http-status-code.js | description": {
    "message": "P̂áĝéŝ ẃît́ĥ ún̂śûćĉéŝśf̂úl̂ H́T̂T́P̂ śt̂át̂úŝ ćôd́êś m̂áŷ ńôt́ b̂é îńd̂éx̂éd̂ ṕr̂óp̂ér̂ĺŷ. [Ĺêár̂ń m̂ór̂é âb́ôút̂ H́T̂T́P̂ śt̂át̂úŝ ćôd́êś](https://web.dev/http-status-code/)."
  },
  "core/audits/seo/http-status-code.js | failureTitle": {
    "message": "P̂áĝé ĥáŝ ún̂śûćĉéŝśf̂úl̂ H́T̂T́P̂ śt̂át̂úŝ ćôd́ê"
  },
  "core/audits/seo/http-status-code.js | title": {
    "message": "P̂áĝé ĥáŝ śûćĉéŝśf̂úl̂ H́T̂T́P̂ śt̂át̂úŝ ćôd́ê"
  },
  "core/audits/seo/is-crawlable.js | description": {
    "message": "Ŝéâŕĉh́ êńĝín̂éŝ ár̂é ûńâb́l̂é t̂ó îńĉĺûd́ê ýôúr̂ ṕâǵêś îń ŝéâŕĉh́ r̂éŝúl̂t́ŝ íf̂ t́ĥéŷ d́ôń't̂ h́âv́ê ṕêŕm̂íŝśîón̂ t́ô ćr̂áŵĺ t̂h́êḿ. [L̂éâŕn̂ ḿôŕê áb̂óût́ ĉŕâẃl̂ér̂ d́îŕêćt̂ív̂éŝ](https://web.dev/is-crawable/)."
  },
  "core/audits/seo/is-crawlable.js | failureTitle": {
    "message": "P̂áĝé îś b̂ĺôćk̂éd̂ f́r̂óm̂ ín̂d́êx́îńĝ"
  },
  "core/audits/seo/is-crawlable.js | title": {
    "message": "P̂áĝé îśn̂’t́ b̂ĺôćk̂éd̂ f́r̂óm̂ ín̂d́êx́îńĝ"
  },
  "core/audits/seo/link-text.js | description": {
    "message": "D̂éŝćr̂íp̂t́îv́ê ĺîńk̂ t́êx́t̂ h́êĺp̂ś ŝéâŕĉh́ êńĝín̂éŝ ún̂d́êŕŝt́âńd̂ ýôúr̂ ćôńt̂én̂t́. [L̂éâŕn̂ h́ôẃ t̂ó m̂ák̂é l̂ín̂ḱŝ ḿôŕê áĉćêśŝíb̂ĺê](https://web.dev/link-text/)."
  },
  "core/audits/seo/link-text.js | displayValue": {
    "message": "{itemCount, plural,\n    =1 {1 l̂ín̂ḱ f̂óûńd̂}\n    other {# ĺîńk̂ś f̂óûńd̂}\n    }"
  },
  "core/audits/seo/link-text.js | failureTitle": {
    "message": "L̂ín̂ḱŝ d́ô ńôt́ ĥáv̂é d̂éŝćr̂íp̂t́îv́ê t́êx́t̂"
  },
  "core/audits/seo/link-text.js | title": {
    "message": "L̂ín̂ḱŝ h́âv́ê d́êśĉŕîṕt̂ív̂é t̂éx̂t́"
  },
  "core/audits/seo/manual/structured-data.js | description": {
    "message": "R̂ún̂ t́ĥé [Ŝt́r̂úĉt́ûŕêd́ D̂át̂á T̂éŝt́îńĝ T́ôól̂](https://search.google.com/structured-data/testing-tool/) án̂d́ t̂h́ê [Śt̂ŕûćt̂úr̂éd̂ D́ât́â Ĺîńt̂ér̂](http://linter.structured-data.org/) t́ô v́âĺîd́ât́ê śt̂ŕûćt̂úr̂éd̂ d́ât́â. [Ĺêár̂ń m̂ór̂é âb́ôút̂ Śt̂ŕûćt̂úr̂éd̂ D́ât́â](https://web.dev/structured-data/)."
  },
  "core/audits/seo/manual/structured-data.js | title": {
    "message": "Ŝt́r̂úĉt́ûŕêd́ d̂át̂á îś v̂ál̂íd̂"
  },
  "core/audits/seo/meta-description.js | description": {
    "message": "M̂ét̂á d̂éŝćr̂íp̂t́îón̂ś m̂áŷ b́ê ín̂ćl̂úd̂éd̂ ín̂ śêár̂ćĥ ŕêśûĺt̂ś t̂ó ĉón̂ćîśêĺŷ śûḿm̂ár̂íẑé p̂áĝé ĉón̂t́êńt̂. [Ĺêár̂ń m̂ór̂é âb́ôút̂ t́ĥé m̂ét̂á d̂éŝćr̂íp̂t́îón̂](https://web.dev/meta-description/)."
  },
  "core/audits/seo/meta-description.js | explanation": {
    "message": "D̂éŝćr̂íp̂t́îón̂ t́êx́t̂ íŝ ém̂ṕt̂ý."
  },
  "core/audits/seo/meta-description.js | failureTitle": {
    "message": "D̂óĉúm̂én̂t́ d̂óêś n̂ót̂ h́âv́ê á m̂ét̂á d̂éŝćr̂íp̂t́îón̂"
  },
  "core/audits/seo/meta-description.js | title": {
    "message": "D̂óĉúm̂én̂t́ ĥáŝ á m̂ét̂á d̂éŝćr̂íp̂t́îón̂"
  },
  "core/audits/seo/plugins.js | description": {
    "message": "Ŝéâŕĉh́ êńĝín̂éŝ ćâń't̂ ín̂d́êx́ p̂ĺûǵîń ĉón̂t́êńt̂, án̂d́ m̂án̂ý d̂év̂íĉéŝ ŕêśt̂ŕîćt̂ ṕl̂úĝín̂ś ôŕ d̂ón̂'t́ ŝúp̂ṕôŕt̂ t́ĥém̂. [Ĺêár̂ń m̂ór̂é âb́ôút̂ áv̂óîd́îńĝ ṕl̂úĝín̂ś](https://web.dev/plugins/)."
  },
  "core/audits/seo/plugins.js | failureTitle": {
    "message": "D̂óĉúm̂én̂t́ ûśêś p̂ĺûǵîńŝ"
  },
  "core/audits/seo/plugins.js | title": {
    "message": "D̂óĉúm̂én̂t́ âv́ôíd̂ś p̂ĺûǵîńŝ"
  },
  "core/audits/seo/robots-txt.js | description": {
    "message": "Îf́ ŷóûŕ r̂ób̂ót̂ś.t̂x́t̂ f́îĺê íŝ ḿâĺf̂ór̂ḿêd́, ĉŕâẃl̂ér̂ś m̂áŷ ńôt́ b̂é âb́l̂é t̂ó ûńd̂ér̂śt̂án̂d́ ĥóŵ ýôú ŵán̂t́ ŷóûŕ ŵéb̂śît́ê t́ô b́ê ćr̂áŵĺêd́ ôŕ îńd̂éx̂éd̂. [Ĺêár̂ń m̂ór̂é âb́ôút̂ ŕôb́ôt́ŝ.t́x̂t́](https://web.dev/robots-txt/)."
  },
  "core/audits/seo/robots-txt.js | displayValueHttpBadCode": {
    "message": "R̂éq̂úêśt̂ f́ôŕ r̂ób̂ót̂ś.t̂x́t̂ ŕêt́ûŕn̂éd̂ H́T̂T́P̂ śt̂át̂úŝ: {statusCode}"
  },
  "core/audits/seo/robots-txt.js | displayValueValidationError": {
    "message": "{itemCount, plural,\n    =1 {1 êŕr̂ór̂ f́ôún̂d́}\n    other {# êŕr̂ór̂ś f̂óûńd̂}\n    }"
  },
  "core/audits/seo/robots-txt.js | explanation": {
    "message": "L̂íĝh́t̂h́ôúŝé ŵáŝ ún̂áb̂ĺê t́ô d́ôẃn̂ĺôád̂ á r̂ób̂ót̂ś.t̂x́t̂ f́îĺê"
  },
  "core/audits/seo/robots-txt.js | failureTitle": {
    "message": "r̂ób̂ót̂ś.t̂x́t̂ íŝ ńôt́ v̂ál̂íd̂"
  },
  "core/audits/seo/robots-txt.js | title": {
    "message": "r̂ób̂ót̂ś.t̂x́t̂ íŝ v́âĺîd́"
  },
  "core/audits/seo/tap-targets.js | description": {
    "message": "Îńt̂ér̂áĉt́îv́ê él̂ém̂én̂t́ŝ ĺîḱê b́ût́t̂ón̂ś âńd̂ ĺîńk̂ś ŝh́ôúl̂d́ b̂é l̂ár̂ǵê én̂óûǵĥ (48x́48p̂x́), âńd̂ h́âv́ê én̂óûǵĥ śp̂áĉé âŕôún̂d́ t̂h́êḿ, t̂ó b̂é êáŝý êńôúĝh́ t̂ó t̂áp̂ ẃît́ĥóût́ ôv́êŕl̂áp̂ṕîńĝ ón̂t́ô ót̂h́êŕ êĺêḿêńt̂ś. [L̂éâŕn̂ ḿôŕê áb̂óût́ t̂áp̂ t́âŕĝét̂ś](https://web.dev/tap-targets/)."
  },
  "core/audits/seo/tap-targets.js | displayValue": {
    "message": "{decimalProportion, number, percent} âṕp̂ŕôṕr̂íât́êĺŷ śîźêd́ t̂áp̂ t́âŕĝét̂ś"
  },
  "core/audits/seo/tap-targets.js | explanationViewportMetaNotOptimized": {
    "message": "T̂áp̂ t́âŕĝét̂ś âŕê t́ôó ŝḿâĺl̂ b́êćâúŝé t̂h́êŕê'ś n̂ó v̂íêẃp̂ór̂t́ m̂ét̂á t̂áĝ óp̂t́îḿîźêd́ f̂ór̂ ḿôb́îĺê śĉŕêén̂ś"
  },
  "core/audits/seo/tap-targets.js | failureTitle": {
    "message": "T̂áp̂ t́âŕĝét̂ś âŕê ńôt́ ŝíẑéd̂ áp̂ṕr̂óp̂ŕîát̂él̂ý"
  },
  "core/audits/seo/tap-targets.js | overlappingTargetHeader": {
    "message": "Ôv́êŕl̂áp̂ṕîńĝ T́âŕĝét̂"
  },
  "core/audits/seo/tap-targets.js | tapTargetHeader": {
    "message": "T̂áp̂ T́âŕĝét̂"
  },
  "core/audits/seo/tap-targets.js | title": {
    "message": "T̂áp̂ t́âŕĝét̂ś âŕê śîźêd́ âṕp̂ŕôṕr̂íât́êĺŷ"
  },
  "core/audits/server-response-time.js | description": {
    "message": "K̂éêṕ t̂h́ê śêŕv̂ér̂ ŕêśp̂ón̂śê t́îḿê f́ôŕ t̂h́ê ḿâín̂ d́ôćûḿêńt̂ śĥór̂t́ b̂éĉáûśê ál̂ĺ ôt́ĥér̂ ŕêq́ûéŝt́ŝ d́êṕêńd̂ ón̂ ít̂. [Ĺêár̂ń m̂ór̂é âb́ôút̂ t́ĥé T̂ím̂é t̂ó F̂ír̂śt̂ B́ŷt́ê ḿêt́r̂íĉ](https://web.dev/time-to-first-byte/)."
  },
  "core/audits/server-response-time.js | displayValue": {
    "message": "R̂óôt́ d̂óĉúm̂én̂t́ t̂óôḱ {timeInMs, number, milliseconds} m̂ś"
  },
  "core/audits/server-response-time.js | failureTitle": {
    "message": "R̂éd̂úĉé îńît́îál̂ śêŕv̂ér̂ ŕêśp̂ón̂śê t́îḿê"
  },
  "core/audits/server-response-time.js | title": {
    "message": "Îńît́îál̂ śêŕv̂ér̂ ŕêśp̂ón̂śê t́îḿê ẃâś ŝh́ôŕt̂"
  },
  "core/audits/service-worker.js | description": {
    "message": "T̂h́ê śêŕv̂íĉé ŵór̂ḱêŕ îś t̂h́ê t́êćĥńôĺôǵŷ t́ĥát̂ én̂áb̂ĺêś ŷóûŕ âṕp̂ t́ô úŝé m̂án̂ý P̂ŕôǵr̂éŝśîv́ê Ẃêb́ Âṕp̂ f́êát̂úr̂éŝ, śûćĥ áŝ óf̂f́l̂ín̂é, âd́d̂ t́ô h́ôḿêśĉŕêén̂, án̂d́ p̂úŝh́ n̂ót̂íf̂íĉát̂íôńŝ. [Ĺêár̂ń m̂ór̂é âb́ôút̂ Śêŕv̂íĉé Ŵór̂ḱêŕŝ](https://web.dev/service-worker/)."
  },
  "core/audits/service-worker.js | explanationBadManifest": {
    "message": "T̂h́îś p̂áĝé îś ĉón̂t́r̂ól̂ĺêd́ b̂ý â śêŕv̂íĉé ŵór̂ḱêŕ, ĥóŵév̂ér̂ ńô `start_url` ẃâś f̂óûńd̂ b́êćâúŝé m̂án̂íf̂éŝt́ f̂áîĺêd́ t̂ó p̂ár̂śê áŝ v́âĺîd́ ĴŚÔŃ"
  },
  "core/audits/service-worker.js | explanationBadStartUrl": {
    "message": "T̂h́îś p̂áĝé îś ĉón̂t́r̂ól̂ĺêd́ b̂ý â śêŕv̂íĉé ŵór̂ḱêŕ, ĥóŵév̂ér̂ t́ĥé `start_url` ({startUrl}) îś n̂ót̂ ín̂ t́ĥé ŝér̂v́îćê ẃôŕk̂ér̂'ś ŝćôṕê ({scopeUrl})"
  },
  "core/audits/service-worker.js | explanationNoManifest": {
    "message": "T̂h́îś p̂áĝé îś ĉón̂t́r̂ól̂ĺêd́ b̂ý â śêŕv̂íĉé ŵór̂ḱêŕ, ĥóŵév̂ér̂ ńô `start_url` ẃâś f̂óûńd̂ b́êćâúŝé n̂ó m̂án̂íf̂éŝt́ ŵáŝ f́êt́ĉh́êd́."
  },
  "core/audits/service-worker.js | explanationOutOfScope": {
    "message": "T̂h́îś ôŕîǵîń ĥáŝ ón̂é ôŕ m̂ór̂é ŝér̂v́îćê ẃôŕk̂ér̂ś, ĥóŵév̂ér̂ t́ĥé p̂áĝé ({pageUrl}) îś n̂ót̂ ín̂ śĉóp̂é."
  },
  "core/audits/service-worker.js | failureTitle": {
    "message": "D̂óêś n̂ót̂ ŕêǵîśt̂ér̂ á ŝér̂v́îćê ẃôŕk̂ér̂ t́ĥát̂ ćôńt̂ŕôĺŝ ṕâǵê án̂d́ `start_url`"
  },
  "core/audits/service-worker.js | title": {
    "message": "R̂éĝíŝt́êŕŝ á ŝér̂v́îćê ẃôŕk̂ér̂ t́ĥát̂ ćôńt̂ŕôĺŝ ṕâǵê án̂d́ `start_url`"
  },
  "core/audits/splash-screen.js | description": {
    "message": "Â t́ĥém̂éd̂ śp̂ĺâśĥ śĉŕêén̂ én̂śûŕêś â h́îǵĥ-q́ûál̂ít̂ý êx́p̂ér̂íêńĉé ŵh́êń ûśêŕŝ ĺâún̂ćĥ ýôúr̂ áp̂ṕ f̂ŕôḿ t̂h́êír̂ h́ôḿêśĉŕêén̂ś. [L̂éâŕn̂ ḿôŕê áb̂óût́ ŝṕl̂áŝh́ ŝćr̂éêńŝ](https://web.dev/splash-screen/)."
  },
  "core/audits/splash-screen.js | failureTitle": {
    "message": "Îś n̂ót̂ ćôńf̂íĝúr̂éd̂ f́ôŕ â ćûśt̂óm̂ śp̂ĺâśĥ śĉŕêén̂"
  },
  "core/audits/splash-screen.js | title": {
    "message": "Ĉón̂f́îǵûŕêd́ f̂ór̂ á ĉúŝt́ôḿ ŝṕl̂áŝh́ ŝćr̂éêń"
  },
  "core/audits/themed-omnibox.js | description": {
    "message": "T̂h́ê b́r̂óŵśêŕ âd́d̂ŕêśŝ b́âŕ ĉán̂ b́ê t́ĥém̂éd̂ t́ô ḿât́ĉh́ ŷóûŕ ŝít̂é. [L̂éâŕn̂ ḿôŕê áb̂óût́ t̂h́êḿîńĝ t́ĥé âd́d̂ŕêśŝ b́âŕ](https://web.dev/themed-omnibox/)."
  },
  "core/audits/themed-omnibox.js | failureTitle": {
    "message": "D̂óêś n̂ót̂ śêt́ â t́ĥém̂é ĉól̂ór̂ f́ôŕ t̂h́ê ád̂d́r̂éŝś b̂ár̂."
  },
  "core/audits/themed-omnibox.js | title": {
    "message": "Ŝét̂ś â t́ĥém̂é ĉól̂ór̂ f́ôŕ t̂h́ê ád̂d́r̂éŝś b̂ár̂."
  },
  "core/audits/third-party-facades.js | categoryCustomerSuccess": {
    "message": "{productName} (Ĉúŝt́ôḿêŕ Ŝúĉćêśŝ)"
  },
  "core/audits/third-party-facades.js | categoryMarketing": {
    "message": "{productName} (M̂ár̂ḱêt́îńĝ)"
  },
  "core/audits/third-party-facades.js | categorySocial": {
    "message": "{productName} (Ŝóĉíâĺ)"
  },
  "core/audits/third-party-facades.js | categoryVideo": {
    "message": "{productName} (V̂íd̂éô)"
  },
  "core/audits/third-party-facades.js | columnProduct": {
    "message": "P̂ŕôd́ûćt̂"
  },
  "core/audits/third-party-facades.js | description": {
    "message": "Ŝóm̂é t̂h́îŕd̂-ṕâŕt̂ý êḿb̂éd̂ś ĉán̂ b́ê ĺâźŷ ĺôád̂éd̂. Ćôńŝíd̂ér̂ ŕêṕl̂áĉín̂ǵ t̂h́êḿ ŵít̂h́ â f́âćâd́ê ún̂t́îĺ t̂h́êý âŕê ŕêq́ûír̂éd̂. [Ĺêár̂ń ĥóŵ t́ô d́êf́êŕ t̂h́îŕd̂-ṕâŕt̂íêś ŵít̂h́ â f́âćâd́ê](https://web.dev/third-party-facades/)."
  },
  "core/audits/third-party-facades.js | displayValue": {
    "message": "{itemCount, plural,\n  =1 {# f̂áĉád̂é âĺt̂ér̂ńât́îv́ê áv̂áîĺâb́l̂é}\n  other {# f̂áĉád̂é âĺt̂ér̂ńât́îv́êś âv́âíl̂áb̂ĺê}\n  }"
  },
  "core/audits/third-party-facades.js | failureTitle": {
    "message": "Ŝóm̂é t̂h́îŕd̂-ṕâŕt̂ý r̂éŝóûŕĉéŝ ćâń b̂é l̂áẑý l̂óâd́êd́ ŵít̂h́ â f́âćâd́ê"
  },
  "core/audits/third-party-facades.js | title": {
    "message": "L̂áẑý l̂óâd́ t̂h́îŕd̂-ṕâŕt̂ý r̂éŝóûŕĉéŝ ẃît́ĥ f́âćâd́êś"
  },
  "core/audits/third-party-summary.js | columnThirdParty": {
    "message": "T̂h́îŕd̂-Ṕâŕt̂ý"
  },
  "core/audits/third-party-summary.js | description": {
    "message": "T̂h́îŕd̂-ṕâŕt̂ý ĉód̂é ĉán̂ śîǵn̂íf̂íĉán̂t́l̂ý îḿp̂áĉt́ l̂óâd́ p̂ér̂f́ôŕm̂án̂ćê. Ĺîḿît́ t̂h́ê ńûḿb̂ér̂ óf̂ ŕêd́ûńd̂án̂t́ t̂h́îŕd̂-ṕâŕt̂ý p̂ŕôv́îd́êŕŝ án̂d́ t̂ŕŷ t́ô ĺôád̂ t́ĥír̂d́-p̂ár̂t́ŷ ćôd́ê áf̂t́êŕ ŷóûŕ p̂áĝé ĥáŝ ṕr̂ím̂ár̂íl̂ý f̂ín̂íŝh́êd́ l̂óâd́îńĝ. [Ĺêár̂ń ĥóŵ t́ô ḿîńîḿîźê t́ĥír̂d́-p̂ár̂t́ŷ ím̂ṕâćt̂](https://developers.google.com/web/fundamentals/performance/optimizing-content-efficiency/loading-third-party-javascript/)."
  },
  "core/audits/third-party-summary.js | displayValue": {
    "message": "T̂h́îŕd̂-ṕâŕt̂ý ĉód̂é b̂ĺôćk̂éd̂ t́ĥé m̂áîń t̂h́r̂éâd́ f̂ór̂ {timeInMs, number, milliseconds} ḿŝ"
  },
  "core/audits/third-party-summary.js | failureTitle": {
    "message": "R̂éd̂úĉé t̂h́ê ím̂ṕâćt̂ óf̂ t́ĥír̂d́-p̂ár̂t́ŷ ćôd́ê"
  },
  "core/audits/third-party-summary.js | title": {
    "message": "M̂ín̂ím̂íẑé t̂h́îŕd̂-ṕâŕt̂ý ûśâǵê"
  },
  "core/audits/timing-budget.js | columnMeasurement": {
    "message": "M̂éâśûŕêḿêńt̂"
  },
  "core/audits/timing-budget.js | columnTimingMetric": {
    "message": "M̂ét̂ŕîć"
  },
  "core/audits/timing-budget.js | description": {
    "message": "Ŝét̂ á t̂ím̂ín̂ǵ b̂úd̂ǵêt́ t̂ó ĥél̂ṕ ŷóû ḱêép̂ án̂ éŷé ôń t̂h́ê ṕêŕf̂ór̂ḿâńĉé ôf́ ŷóûŕ ŝít̂é. P̂ér̂f́ôŕm̂án̂t́ ŝít̂éŝ ĺôád̂ f́âśt̂ án̂d́ r̂éŝṕôńd̂ t́ô úŝér̂ ín̂ṕût́ êv́êńt̂ś q̂úîćk̂ĺŷ. [Ĺêár̂ń m̂ór̂é âb́ôút̂ ṕêŕf̂ór̂ḿâńĉé b̂úd̂ǵêt́ŝ](https://developers.google.com/web/tools/lighthouse/audits/budgets)."
  },
  "core/audits/timing-budget.js | title": {
    "message": "T̂ím̂ín̂ǵ b̂úd̂ǵêt́"
  },
  "core/audits/unsized-images.js | description": {
    "message": "Ŝét̂ án̂ éx̂ṕl̂íĉít̂ ẃîd́t̂h́ âńd̂ h́êíĝh́t̂ ón̂ ím̂áĝé êĺêḿêńt̂ś t̂ó r̂éd̂úĉé l̂áŷóût́ ŝh́îf́t̂ś âńd̂ ím̂ṕr̂óv̂é ĈĹŜ. [Ĺêár̂ń ĥóŵ t́ô śêt́ îḿâǵê d́îḿêńŝíôńŝ](https://web.dev/optimize-cls/#images-without-dimensions)"
  },
  "core/audits/unsized-images.js | failureTitle": {
    "message": "Îḿâǵê él̂ém̂én̂t́ŝ d́ô ńôt́ ĥáv̂é êx́p̂ĺîćît́ `width` âńd̂ `height`"
  },
  "core/audits/unsized-images.js | title": {
    "message": "Îḿâǵê él̂ém̂én̂t́ŝ h́âv́ê éx̂ṕl̂íĉít̂ `width` án̂d́ `height`"
  },
  "core/audits/user-timings.js | columnType": {
    "message": "T̂ýp̂é"
  },
  "core/audits/user-timings.js | description": {
    "message": "Ĉón̂śîd́êŕ îńŝt́r̂úm̂én̂t́îńĝ ýôúr̂ áp̂ṕ ŵít̂h́ t̂h́ê Úŝér̂ T́îḿîńĝ ÁP̂Í t̂ó m̂éâśûŕê ýôúr̂ áp̂ṕ'ŝ ŕêál̂-ẃôŕl̂d́ p̂ér̂f́ôŕm̂án̂ćê d́ûŕîńĝ ḱêý ûśêŕ êx́p̂ér̂íêńĉéŝ. [Ĺêár̂ń m̂ór̂é âb́ôút̂ Úŝér̂ T́îḿîńĝ ḿâŕk̂ś](https://web.dev/user-timings/)."
  },
  "core/audits/user-timings.js | displayValue": {
    "message": "{itemCount, plural,\n    =1 {1 ûśêŕ t̂ím̂ín̂ǵ}\n    other {# ûśêŕ t̂ím̂ín̂ǵŝ}\n    }"
  },
  "core/audits/user-timings.js | title": {
    "message": "Ûśêŕ T̂ím̂ín̂ǵ m̂ár̂ḱŝ án̂d́ m̂éâśûŕêś"
  },
  "core/audits/uses-rel-preconnect.js | crossoriginWarning": {
    "message": "Â `<link rel=preconnect>` ẃâś f̂óûńd̂ f́ôŕ \"{securityOrigin}\" b̂út̂ ẃâś n̂ót̂ úŝéd̂ b́ŷ t́ĥé b̂ŕôẃŝér̂. Ćĥéĉḱ t̂h́ât́ ŷóû ár̂é ûśîńĝ t́ĥé `crossorigin` ât́t̂ŕîb́ût́ê ṕr̂óp̂ér̂ĺŷ."
  },
  "core/audits/uses-rel-preconnect.js | description": {
    "message": "Ĉón̂śîd́êŕ âd́d̂ín̂ǵ `preconnect` ôŕ `dns-prefetch` r̂éŝóûŕĉé ĥín̂t́ŝ t́ô éŝt́âb́l̂íŝh́ êár̂ĺŷ ćôńn̂éĉt́îón̂ś t̂ó îḿp̂ór̂t́âńt̂ t́ĥír̂d́-p̂ár̂t́ŷ ór̂íĝín̂ś. [L̂éâŕn̂ h́ôẃ t̂ó p̂ŕêćôńn̂éĉt́ t̂ó r̂éq̂úîŕêd́ ôŕîǵîńŝ](https://web.dev/uses-rel-preconnect/)."
  },
  "core/audits/uses-rel-preconnect.js | title": {
    "message": "P̂ŕêćôńn̂éĉt́ t̂ó r̂éq̂úîŕêd́ ôŕîǵîńŝ"
  },
  "core/audits/uses-rel-preconnect.js | tooManyPreconnectLinksWarning": {
    "message": "M̂ór̂é t̂h́âń 2 `<link rel=preconnect>` ĉón̂ńêćt̂íôńŝ ẃêŕê f́ôún̂d́. T̂h́êśê śĥóûĺd̂ b́ê úŝéd̂ śp̂ár̂ín̂ǵl̂ý âńd̂ ón̂ĺŷ t́ô t́ĥé m̂óŝt́ îḿp̂ór̂t́âńt̂ ór̂íĝín̂ś."
  },
  "core/audits/uses-rel-preconnect.js | unusedWarning": {
    "message": "Â `<link rel=preconnect>` ẃâś f̂óûńd̂ f́ôŕ \"{securityOrigin}\" b̂út̂ ẃâś n̂ót̂ úŝéd̂ b́ŷ t́ĥé b̂ŕôẃŝér̂. Ón̂ĺŷ úŝé `preconnect` f̂ór̂ ím̂ṕôŕt̂án̂t́ ôŕîǵîńŝ t́ĥát̂ t́ĥé p̂áĝé ŵíl̂ĺ ĉér̂t́âín̂ĺŷ ŕêq́ûéŝt́."
  },
  "core/audits/uses-rel-preload.js | crossoriginWarning": {
    "message": "Â ṕr̂él̂óâd́ `<link>` ŵáŝ f́ôún̂d́ f̂ór̂ \"{preloadURL}\" b́ût́ ŵáŝ ńôt́ ûśêd́ b̂ý t̂h́ê b́r̂óŵśêŕ. Ĉh́êćk̂ t́ĥát̂ ýôú âŕê úŝín̂ǵ t̂h́ê `crossorigin` át̂t́r̂íb̂út̂é p̂ŕôṕêŕl̂ý."
  },
  "core/audits/uses-rel-preload.js | description": {
    "message": "Ĉón̂śîd́êŕ ûśîńĝ `<link rel=preload>` t́ô ṕr̂íôŕît́îźê f́êt́ĉh́îńĝ ŕêśôúr̂ćêś t̂h́ât́ âŕê ćûŕr̂én̂t́l̂ý r̂éq̂úêśt̂éd̂ ĺât́êŕ îń p̂áĝé l̂óâd́. [L̂éâŕn̂ h́ôẃ t̂ó p̂ŕêĺôád̂ ḱêý r̂éq̂úêśt̂ś](https://web.dev/uses-rel-preload/)."
  },
  "core/audits/uses-rel-preload.js | title": {
    "message": "P̂ŕêĺôád̂ ḱêý r̂éq̂úêśt̂ś"
  },
  "core/audits/valid-source-maps.js | columnMapURL": {
    "message": "M̂áp̂ ÚR̂Ĺ"
  },
  "core/audits/valid-source-maps.js | description": {
    "message": "Ŝóûŕĉé m̂áp̂ś t̂ŕâńŝĺât́ê ḿîńîf́îéd̂ ćôd́ê t́ô t́ĥé ôŕîǵîńâĺ ŝóûŕĉé ĉód̂é. T̂h́îś ĥél̂ṕŝ d́êv́êĺôṕêŕŝ d́êb́ûǵ îń p̂ŕôd́ûćt̂íôń. Îń âd́d̂ít̂íôń, L̂íĝh́t̂h́ôúŝé îś âb́l̂é t̂ó p̂ŕôv́îd́ê f́ûŕt̂h́êŕ îńŝíĝh́t̂ś. Ĉón̂śîd́êŕ d̂ép̂ĺôýîńĝ śôúr̂ćê ḿâṕŝ t́ô t́âḱê ád̂v́âńt̂áĝé ôf́ t̂h́êśê b́êńêf́ît́ŝ. [Ĺêár̂ń m̂ór̂é âb́ôút̂ śôúr̂ćê ḿâṕŝ](https://developers.google.com/web/tools/chrome-devtools/javascript/source-maps)."
  },
  "core/audits/valid-source-maps.js | failureTitle": {
    "message": "M̂íŝśîńĝ śôúr̂ćê ḿâṕŝ f́ôŕ l̂ár̂ǵê f́îŕŝt́-p̂ár̂t́ŷ J́âv́âŚĉŕîṕt̂"
  },
  "core/audits/valid-source-maps.js | missingSourceMapErrorMessage": {
    "message": "L̂ár̂ǵê J́âv́âŚĉŕîṕt̂ f́îĺê íŝ ḿîśŝín̂ǵ â śôúr̂ćê ḿâṕ"
  },
  "core/audits/valid-source-maps.js | missingSourceMapItemsWarningMesssage": {
    "message": "{missingItems, plural,\n    =1 {Ŵár̂ńîńĝ: ḿîśŝín̂ǵ 1 ît́êḿ îń `.sourcesContent`}\n    other {Ŵár̂ńîńĝ: ḿîśŝín̂ǵ # ît́êḿŝ ín̂ `.sourcesContent`}\n    }"
  },
  "core/audits/valid-source-maps.js | title": {
    "message": "P̂áĝé ĥáŝ v́âĺîd́ ŝóûŕĉé m̂áp̂ś"
  },
  "core/audits/viewport.js | description": {
    "message": "Â `<meta name=\"viewport\">` ńôt́ ôńl̂ý ôṕt̂ím̂íẑéŝ ýôúr̂ áp̂ṕ f̂ór̂ ḿôb́îĺê śĉŕêén̂ śîźêś, b̂út̂ ál̂śô ṕr̂év̂én̂t́ŝ [á 300 m̂íl̂ĺîśêćôńd̂ d́êĺâý t̂ó ûśêŕ îńp̂út̂](https://developers.google.com/web/updates/2013/12/300ms-tap-delay-gone-away). [Ĺêár̂ń m̂ór̂é âb́ôút̂ úŝín̂ǵ t̂h́ê v́îéŵṕôŕt̂ ḿêt́â t́âǵ](https://web.dev/viewport/)."
  },
  "core/audits/viewport.js | explanationNoTag": {
    "message": "N̂ó `<meta name=\"viewport\">` t̂áĝ f́ôún̂d́"
  },
  "core/audits/viewport.js | failureTitle": {
    "message": "D̂óêś n̂ót̂ h́âv́ê á `<meta name=\"viewport\">` t̂áĝ ẃît́ĥ `width` ór̂ `initial-scale`"
  },
  "core/audits/viewport.js | title": {
    "message": "Ĥáŝ á `<meta name=\"viewport\">` t̂áĝ ẃît́ĥ `width` ór̂ `initial-scale`"
  },
  "core/audits/work-during-interaction.js | description": {
    "message": "T̂h́îś îś t̂h́ê t́ĥŕêád̂-b́l̂óĉḱîńĝ ẃôŕk̂ óĉćûŕr̂ín̂ǵ d̂úr̂ín̂ǵ t̂h́ê Ín̂t́êŕâćt̂íôń t̂ó N̂éx̂t́ P̂áîńt̂ ḿêáŝúr̂ém̂én̂t́. [L̂éâŕn̂ ḿôŕê áb̂óût́ t̂h́ê Ín̂t́êŕâćt̂íôń t̂ó N̂éx̂t́ P̂áîńt̂ ḿêt́r̂íĉ](https://web.dev/inp/)."
  },
  "core/audits/work-during-interaction.js | displayValue": {
    "message": "{timeInMs, number, milliseconds} m̂ś ŝṕêńt̂ ón̂ év̂én̂t́ '{interactionType}'"
  },
  "core/audits/work-during-interaction.js | eventTarget": {
    "message": "Êv́êńt̂ t́âŕĝét̂"
  },
  "core/audits/work-during-interaction.js | failureTitle": {
    "message": "M̂ín̂ím̂íẑé ŵór̂ḱ d̂úr̂ín̂ǵ k̂éŷ ín̂t́êŕâćt̂íôń"
  },
  "core/audits/work-during-interaction.js | inputDelay": {
    "message": "Îńp̂út̂ d́êĺâý"
  },
  "core/audits/work-during-interaction.js | presentationDelay": {
    "message": "P̂ŕêśêńt̂át̂íôń d̂él̂áŷ"
  },
  "core/audits/work-during-interaction.js | processingTime": {
    "message": "P̂ŕôćêśŝín̂ǵ t̂ím̂é"
  },
  "core/audits/work-during-interaction.js | title": {
    "message": "M̂ín̂ím̂íẑéŝ ẃôŕk̂ d́ûŕîńĝ ḱêý îńt̂ér̂áĉt́îón̂"
  },
  "core/config/default-config.js | a11yAriaGroupDescription": {
    "message": "T̂h́êśê ár̂é ôṕp̂ór̂t́ûńît́îéŝ t́ô ím̂ṕr̂óv̂é t̂h́ê úŝáĝé ôf́ ÂŔÎÁ îń ŷóûŕ âṕp̂ĺîćât́îón̂ ẃĥíĉh́ m̂áŷ én̂h́âńĉé t̂h́ê éx̂ṕêŕîén̂ćê f́ôŕ ûśêŕŝ óf̂ áŝśîśt̂ív̂é t̂éĉh́n̂ól̂óĝý, l̂ík̂é â śĉŕêén̂ ŕêád̂ér̂."
  },
  "core/config/default-config.js | a11yAriaGroupTitle": {
    "message": "ÂŔÎÁ"
  },
  "core/config/default-config.js | a11yAudioVideoGroupDescription": {
    "message": "T̂h́êśê ár̂é ôṕp̂ór̂t́ûńît́îéŝ t́ô ṕr̂óv̂íd̂é âĺt̂ér̂ńât́îv́ê ćôńt̂én̂t́ f̂ór̂ áûd́îó âńd̂ v́îd́êó. T̂h́îś m̂áŷ ím̂ṕr̂óv̂é t̂h́ê éx̂ṕêŕîén̂ćê f́ôŕ ûśêŕŝ ẃît́ĥ h́êár̂ín̂ǵ ôŕ v̂íŝíôń îḿp̂áîŕm̂én̂t́ŝ."
  },
  "core/config/default-config.js | a11yAudioVideoGroupTitle": {
    "message": "Âúd̂íô án̂d́ v̂íd̂éô"
  },
  "core/config/default-config.js | a11yBestPracticesGroupDescription": {
    "message": "T̂h́êśê ít̂ém̂ś ĥíĝh́l̂íĝh́t̂ ćôḿm̂ón̂ áĉćêśŝíb̂íl̂ít̂ý b̂éŝt́ p̂ŕâćt̂íĉéŝ."
  },
  "core/config/default-config.js | a11yBestPracticesGroupTitle": {
    "message": "B̂éŝt́ p̂ŕâćt̂íĉéŝ"
  },
  "core/config/default-config.js | a11yCategoryDescription": {
    "message": "T̂h́êśê ćĥéĉḱŝ h́îǵĥĺîǵĥt́ ôṕp̂ór̂t́ûńît́îéŝ t́ô [ím̂ṕr̂óv̂é t̂h́ê áĉćêśŝíb̂íl̂ít̂ý ôf́ ŷóûŕ ŵéb̂ áp̂ṕ](https://web.dev/lighthouse-accessibility/). Ôńl̂ý â śûb́ŝét̂ óf̂ áĉćêśŝíb̂íl̂ít̂ý îśŝúêś ĉán̂ b́ê áût́ôḿât́îćâĺl̂ý d̂ét̂éĉt́êd́ ŝó m̂án̂úâĺ t̂éŝt́îńĝ íŝ ál̂śô én̂ćôúr̂áĝéd̂."
  },
  "core/config/default-config.js | a11yCategoryManualDescription": {
    "message": "T̂h́êśê ít̂ém̂ś âd́d̂ŕêśŝ ár̂éâś ŵh́îćĥ án̂ áût́ôḿât́êd́ t̂éŝt́îńĝ t́ôól̂ ćâńn̂ót̂ ćôv́êŕ. L̂éâŕn̂ ḿôŕê ín̂ óûŕ ĝúîd́ê ón̂ [ćôńd̂úĉt́îńĝ án̂ áĉćêśŝíb̂íl̂ít̂ý r̂év̂íêẃ](https://web.dev/how-to-review/)."
  },
  "core/config/default-config.js | a11yCategoryTitle": {
    "message": "Âćĉéŝśîb́îĺît́ŷ"
  },
  "core/config/default-config.js | a11yColorContrastGroupDescription": {
    "message": "T̂h́êśê ár̂é ôṕp̂ór̂t́ûńît́îéŝ t́ô ím̂ṕr̂óv̂é t̂h́ê ĺêǵîb́îĺît́ŷ óf̂ ýôúr̂ ćôńt̂én̂t́."
  },
  "core/config/default-config.js | a11yColorContrastGroupTitle": {
    "message": "Ĉón̂t́r̂áŝt́"
  },
  "core/config/default-config.js | a11yLanguageGroupDescription": {
    "message": "T̂h́êśê ár̂é ôṕp̂ór̂t́ûńît́îéŝ t́ô ím̂ṕr̂óv̂é t̂h́ê ín̂t́êŕp̂ŕêt́ât́îón̂ óf̂ ýôúr̂ ćôńt̂én̂t́ b̂ý ûśêŕŝ ín̂ d́îf́f̂ér̂én̂t́ l̂óĉál̂éŝ."
  },
  "core/config/default-config.js | a11yLanguageGroupTitle": {
    "message": "Îńt̂ér̂ńât́îón̂ál̂íẑát̂íôń âńd̂ ĺôćâĺîźât́îón̂"
  },
  "core/config/default-config.js | a11yNamesLabelsGroupDescription": {
    "message": "T̂h́êśê ár̂é ôṕp̂ór̂t́ûńît́îéŝ t́ô ím̂ṕr̂óv̂é t̂h́ê śêḿâńt̂íĉś ôf́ t̂h́ê ćôńt̂ŕôĺŝ ín̂ ýôúr̂ áp̂ṕl̂íĉát̂íôń. T̂h́îś m̂áŷ én̂h́âńĉé t̂h́ê éx̂ṕêŕîén̂ćê f́ôŕ ûśêŕŝ óf̂ áŝśîśt̂ív̂é t̂éĉh́n̂ól̂óĝý, l̂ík̂é â śĉŕêén̂ ŕêád̂ér̂."
  },
  "core/config/default-config.js | a11yNamesLabelsGroupTitle": {
    "message": "N̂ám̂éŝ án̂d́ l̂áb̂él̂ś"
  },
  "core/config/default-config.js | a11yNavigationGroupDescription": {
    "message": "T̂h́êśê ár̂é ôṕp̂ór̂t́ûńît́îéŝ t́ô ím̂ṕr̂óv̂é k̂éŷb́ôár̂d́ n̂áv̂íĝát̂íôń îń ŷóûŕ âṕp̂ĺîćât́îón̂."
  },
  "core/config/default-config.js | a11yNavigationGroupTitle": {
    "message": "N̂áv̂íĝát̂íôń"
  },
  "core/config/default-config.js | a11yTablesListsVideoGroupDescription": {
    "message": "T̂h́êśê ár̂é ôṕp̂ór̂t́ûńît́îéŝ t́ô ím̂ṕr̂óv̂é t̂h́ê éx̂ṕêŕîén̂ćê óf̂ ŕêád̂ín̂ǵ t̂áb̂úl̂ár̂ ór̂ ĺîśt̂ d́ât́â úŝín̂ǵ âśŝíŝt́îv́ê t́êćĥńôĺôǵŷ, ĺîḱê á ŝćr̂éêń r̂éâd́êŕ."
  },
  "core/config/default-config.js | a11yTablesListsVideoGroupTitle": {
    "message": "T̂áb̂ĺêś âńd̂ ĺîśt̂ś"
  },
  "core/config/default-config.js | bestPracticesBrowserCompatGroupTitle": {
    "message": "B̂ŕôẃŝér̂ Ćôḿp̂át̂íb̂íl̂ít̂ý"
  },
  "core/config/default-config.js | bestPracticesCategoryTitle": {
    "message": "B̂éŝt́ P̂ŕâćt̂íĉéŝ"
  },
  "core/config/default-config.js | bestPracticesGeneralGroupTitle": {
    "message": "Ĝén̂ér̂ál̂"
  },
  "core/config/default-config.js | bestPracticesTrustSafetyGroupTitle": {
    "message": "T̂ŕûśt̂ án̂d́ Ŝáf̂ét̂ý"
  },
  "core/config/default-config.js | bestPracticesUXGroupTitle": {
    "message": "Ûśêŕ Êx́p̂ér̂íêńĉé"
  },
  "core/config/default-config.js | budgetsGroupDescription": {
    "message": "P̂ér̂f́ôŕm̂án̂ćê b́ûd́ĝét̂ś ŝét̂ śt̂án̂d́âŕd̂ś f̂ór̂ t́ĥé p̂ér̂f́ôŕm̂án̂ćê óf̂ ýôúr̂ śît́ê."
  },
  "core/config/default-config.js | budgetsGroupTitle": {
    "message": "B̂úd̂ǵêt́ŝ"
  },
  "core/config/default-config.js | diagnosticsGroupDescription": {
    "message": "M̂ór̂é îńf̂ór̂ḿât́îón̂ áb̂óût́ t̂h́ê ṕêŕf̂ór̂ḿâńĉé ôf́ ŷóûŕ âṕp̂ĺîćât́îón̂. T́ĥéŝé n̂úm̂b́êŕŝ d́ôń't̂ [d́îŕêćt̂ĺŷ áf̂f́êćt̂](https://web.dev/performance-scoring/) t́ĥé P̂ér̂f́ôŕm̂án̂ćê śĉór̂é."
  },
  "core/config/default-config.js | diagnosticsGroupTitle": {
    "message": "D̂íâǵn̂óŝt́îćŝ"
  },
  "core/config/default-config.js | firstPaintImprovementsGroupDescription": {
    "message": "T̂h́ê ḿôśt̂ ćr̂ít̂íĉál̂ áŝṕêćt̂ óf̂ ṕêŕf̂ór̂ḿâńĉé îś ĥóŵ q́ûíĉḱl̂ý p̂íx̂él̂ś âŕê ŕêńd̂ér̂éd̂ ón̂śĉŕêén̂. Ḱêý m̂ét̂ŕîćŝ: F́îŕŝt́ Ĉón̂t́êńt̂f́ûĺ P̂áîńt̂, F́îŕŝt́ M̂éâńîńĝf́ûĺ P̂áîńt̂"
  },
  "core/config/default-config.js | firstPaintImprovementsGroupTitle": {
    "message": "F̂ír̂śt̂ Ṕâín̂t́ Îḿp̂ŕôv́êḿêńt̂ś"
  },
  "core/config/default-config.js | loadOpportunitiesGroupDescription": {
    "message": "T̂h́êśê śûǵĝéŝt́îón̂ś ĉán̂ h́êĺp̂ ýôúr̂ ṕâǵê ĺôád̂ f́âśt̂ér̂. T́ĥéŷ d́ôń't̂ [d́îŕêćt̂ĺŷ áf̂f́êćt̂](https://web.dev/performance-scoring/) t́ĥé P̂ér̂f́ôŕm̂án̂ćê śĉór̂é."
  },
  "core/config/default-config.js | loadOpportunitiesGroupTitle": {
    "message": "Ôṕp̂ór̂t́ûńît́îéŝ"
  },
  "core/config/default-config.js | metricGroupTitle": {
    "message": "M̂ét̂ŕîćŝ"
  },
  "core/config/default-config.js | overallImprovementsGroupDescription": {
    "message": "Êńĥán̂ćê t́ĥé ôv́êŕâĺl̂ ĺôád̂ín̂ǵ êx́p̂ér̂íêńĉé, ŝó t̂h́ê ṕâǵê íŝ ŕêśp̂ón̂śîv́ê án̂d́ r̂éâd́ŷ t́ô úŝé âś ŝóôń âś p̂óŝśîb́l̂é. K̂éŷ ḿêt́r̂íĉś: T̂ím̂é t̂ó Îńt̂ér̂áĉt́îv́ê, Śp̂éêd́ Îńd̂éx̂"
  },
  "core/config/default-config.js | overallImprovementsGroupTitle": {
    "message": "Ôv́êŕâĺl̂ Ím̂ṕr̂óv̂ém̂én̂t́ŝ"
  },
  "core/config/default-config.js | performanceCategoryTitle": {
    "message": "P̂ér̂f́ôŕm̂án̂ćê"
  },
  "core/config/default-config.js | pwaCategoryDescription": {
    "message": "T̂h́êśê ćĥéĉḱŝ v́âĺîd́ât́ê t́ĥé âśp̂éĉt́ŝ óf̂ á P̂ŕôǵr̂éŝśîv́ê Ẃêb́ Âṕp̂. [Ĺêár̂ń m̂ór̂é](https://web.dev/pwa-checklist/)."
  },
  "core/config/default-config.js | pwaCategoryManualDescription": {
    "message": "T̂h́êśê ćĥéĉḱŝ ár̂é r̂éq̂úîŕêd́ b̂ý t̂h́ê b́âśêĺîńê [ṔŴÁ Ĉh́êćk̂ĺîśt̂](https://web.dev/pwa-checklist/) b́ût́ âŕê ńôt́ âút̂óm̂át̂íĉál̂ĺŷ ćĥéĉḱêd́ b̂ý L̂íĝh́t̂h́ôúŝé. T̂h́êý d̂ó n̂ót̂ áf̂f́êćt̂ ýôúr̂ śĉór̂é b̂út̂ ít̂'ś îḿp̂ór̂t́âńt̂ t́ĥát̂ ýôú v̂ér̂íf̂ý t̂h́êḿ m̂án̂úâĺl̂ý."
  },
  "core/config/default-config.js | pwaCategoryTitle": {
    "message": "P̂ẂÂ"
  },
  "core/config/default-config.js | pwaInstallableGroupTitle": {
    "message": "Îńŝt́âĺl̂áb̂ĺê"
  },
  "core/config/default-config.js | pwaOptimizedGroupTitle": {
    "message": "P̂ẂÂ Óp̂t́îḿîźêd́"
  },
  "core/config/default-config.js | seoCategoryDescription": {
    "message": "T̂h́êśê ćĥéĉḱŝ én̂śûŕê t́ĥát̂ ýôúr̂ ṕâǵê íŝ f́ôĺl̂óŵín̂ǵ b̂áŝíĉ śêár̂ćĥ én̂ǵîńê óp̂t́îḿîźât́îón̂ ád̂v́îćê. T́ĥér̂é âŕê ḿâńŷ ád̂d́ît́îón̂ál̂ f́âćt̂ór̂ś L̂íĝh́t̂h́ôúŝé d̂óêś n̂ót̂ śĉór̂é ĥér̂é t̂h́ât́ m̂áŷ áf̂f́êćt̂ ýôúr̂ śêár̂ćĥ ŕâńk̂ín̂ǵ, îńĉĺûd́îńĝ ṕêŕf̂ór̂ḿâńĉé ôń [Ĉór̂é Ŵéb̂ V́ît́âĺŝ](https://web.dev/learn-web-vitals/). [Ĺêár̂ń m̂ór̂é](https://support.google.com/webmasters/answer/35769)."
  },
  "core/config/default-config.js | seoCategoryManualDescription": {
    "message": "R̂ún̂ t́ĥéŝé âd́d̂ít̂íôńâĺ v̂ál̂íd̂át̂ór̂ś ôń ŷóûŕ ŝít̂é t̂ó ĉh́êćk̂ ád̂d́ît́îón̂ál̂ ŚÊÓ b̂éŝt́ p̂ŕâćt̂íĉéŝ."
  },
  "core/config/default-config.js | seoCategoryTitle": {
    "message": "ŜÉÔ"
  },
  "core/config/default-config.js | seoContentGroupDescription": {
    "message": "F̂ór̂ḿât́ ŷóûŕ ĤT́M̂Ĺ îń â ẃâý t̂h́ât́ êńâb́l̂éŝ ćr̂áŵĺêŕŝ t́ô b́êt́t̂ér̂ ún̂d́êŕŝt́âńd̂ ýôúr̂ áp̂ṕ’ŝ ćôńt̂én̂t́."
  },
  "core/config/default-config.js | seoContentGroupTitle": {
    "message": "Ĉón̂t́êńt̂ B́êśt̂ Ṕr̂áĉt́îćêś"
  },
  "core/config/default-config.js | seoCrawlingGroupDescription": {
    "message": "T̂ó âṕp̂éâŕ îń ŝéâŕĉh́ r̂éŝúl̂t́ŝ, ćr̂áŵĺêŕŝ ńêéd̂ áĉćêśŝ t́ô ýôúr̂ áp̂ṕ."
  },
  "core/config/default-config.js | seoCrawlingGroupTitle": {
    "message": "Ĉŕâẃl̂ín̂ǵ âńd̂ Ín̂d́êx́îńĝ"
  },
  "core/config/default-config.js | seoMobileGroupDescription": {
    "message": "M̂ák̂é ŝúr̂é ŷóûŕ p̂áĝéŝ ár̂é m̂ób̂íl̂é f̂ŕîén̂d́l̂ý ŝó ûśêŕŝ d́ôń’t̂ h́âv́ê t́ô ṕîńĉh́ ôŕ ẑóôḿ îń ôŕd̂ér̂ t́ô ŕêád̂ t́ĥé ĉón̂t́êńt̂ ṕâǵêś. [L̂éâŕn̂ ḿôŕê](https://developers.google.com/search/mobile-sites/)."
  },
  "core/config/default-config.js | seoMobileGroupTitle": {
    "message": "M̂ób̂íl̂é F̂ŕîén̂d́l̂ý"
  },
  "core/gather/driver/environment.js | warningSlowHostCpu": {
    "message": "T̂h́ê t́êśt̂éd̂ d́êv́îćê áp̂ṕêár̂ś t̂ó ĥáv̂é â śl̂óŵér̂ ĆP̂Ú t̂h́âń  L̂íĝh́t̂h́ôúŝé êx́p̂éĉt́ŝ. T́ĥíŝ ćâń n̂éĝát̂ív̂él̂ý âf́f̂éĉt́ ŷóûŕ p̂ér̂f́ôŕm̂án̂ćê śĉór̂é. L̂éâŕn̂ ḿôŕê áb̂óût́ [ĉál̂íb̂ŕât́îńĝ án̂ áp̂ṕr̂óp̂ŕîát̂é ĈṔÛ śl̂óŵd́ôẃn̂ ḿûĺt̂íp̂ĺîér̂](https://github.com/GoogleChrome/lighthouse/blob/master/docs/throttling.md#cpu-throttling)."
  },
  "core/gather/driver/navigation.js | warningRedirected": {
    "message": "T̂h́ê ṕâǵê ḿâý n̂ót̂ b́ê ĺôád̂ín̂ǵ âś êx́p̂éĉt́êd́ b̂éĉáûśê ýôúr̂ t́êśt̂ ÚR̂Ĺ ({requested}) ŵáŝ ŕêd́îŕêćt̂éd̂ t́ô {final}. T́r̂ý t̂éŝt́îńĝ t́ĥé ŝéĉón̂d́ ÛŔL̂ d́îŕêćt̂ĺŷ."
  },
  "core/gather/driver/navigation.js | warningTimeout": {
    "message": "T̂h́ê ṕâǵê ĺôád̂éd̂ t́ôó ŝĺôẃl̂ý t̂ó f̂ín̂íŝh́ ŵít̂h́îń t̂h́ê t́îḿê ĺîḿît́. R̂éŝúl̂t́ŝ ḿâý b̂é îńĉóm̂ṕl̂ét̂é."
  },
  "core/gather/driver/storage.js | warningData": {
    "message": "{locationCount, plural,\n    =1 {T̂h́êŕê ḿâý b̂é ŝt́ôŕêd́ d̂át̂á âf́f̂éĉt́îńĝ ĺôád̂ín̂ǵ p̂ér̂f́ôŕm̂án̂ćê ín̂ t́ĥíŝ ĺôćât́îón̂: {locations}. Áûd́ît́ t̂h́îś p̂áĝé îń âń îńĉóĝńît́ô ẃîńd̂óŵ t́ô ṕr̂év̂én̂t́ t̂h́ôśê ŕêśôúr̂ćêś f̂ŕôḿ âf́f̂éĉt́îńĝ ýôúr̂ śĉór̂éŝ.}\n    other {T́ĥér̂é m̂áŷ b́ê śt̂ór̂éd̂ d́ât́â áf̂f́êćt̂ín̂ǵ l̂óâd́îńĝ ṕêŕf̂ór̂ḿâńĉé îń t̂h́êśê ĺôćât́îón̂ś: {locations}. Âúd̂ít̂ t́ĥíŝ ṕâǵê ín̂ án̂ ín̂ćôǵn̂ít̂ó ŵín̂d́ôẃ t̂ó p̂ŕêv́êńt̂ t́ĥóŝé r̂éŝóûŕĉéŝ f́r̂óm̂ áf̂f́êćt̂ín̂ǵ ŷóûŕ ŝćôŕêś.}\n  }"
  },
  "core/lib/csp-evaluator.js | allowlistFallback": {
    "message": "Ĉón̂śîd́êŕ âd́d̂ín̂ǵ ĥt́t̂ṕŝ: án̂d́ ĥt́t̂ṕ: ÛŔL̂ śĉh́êḿêś (îǵn̂ór̂éd̂ b́ŷ b́r̂óŵśêŕŝ śûṕp̂ór̂t́îńĝ 'śt̂ŕîćt̂-d́ŷńâḿîć') t̂ó b̂é b̂áĉḱŵár̂d́ ĉóm̂ṕât́îb́l̂é ŵít̂h́ ôĺd̂ér̂ b́r̂óŵśêŕŝ."
  },
  "core/lib/csp-evaluator.js | deprecatedDisownOpener": {
    "message": "d̂íŝóŵń-ôṕêńêŕ îś d̂ép̂ŕêćât́êd́ ŝín̂ćê ĆŜṔ3. P̂ĺêáŝé, ûśê t́ĥé Ĉŕôśŝ-Ór̂íĝín̂-Óp̂én̂ér̂-Ṕôĺîćŷ h́êád̂ér̂ ín̂śt̂éâd́."
  },
  "core/lib/csp-evaluator.js | deprecatedReferrer": {
    "message": "r̂éf̂ér̂ŕêŕ îś d̂ép̂ŕêćât́êd́ ŝín̂ćê ĆŜṔ2. P̂ĺêáŝé, ûśê t́ĥé R̂éf̂ér̂ŕêŕ-P̂ól̂íĉý ĥéâd́êŕ îńŝt́êád̂."
  },
  "core/lib/csp-evaluator.js | deprecatedReflectedXSS": {
    "message": "r̂éf̂ĺêćt̂éd̂-x́ŝś îś d̂ép̂ŕêćât́êd́ ŝín̂ćê ĆŜṔ2. P̂ĺêáŝé, ûśê t́ĥé X̂-X́ŜŚ-P̂ŕôt́êćt̂íôń ĥéâd́êŕ îńŝt́êád̂."
  },
  "core/lib/csp-evaluator.js | missingBaseUri": {
    "message": "M̂íŝśîńĝ b́âśê-úr̂í âĺl̂óŵś îńĵéĉt́êd́ <b̂áŝé> t̂áĝś t̂ó ŝét̂ t́ĥé b̂áŝé ÛŔL̂ f́ôŕ âĺl̂ ŕêĺât́îv́ê ÚR̂Ĺŝ (é.ĝ. śĉŕîṕt̂ś) t̂ó âń ât́t̂áĉḱêŕ ĉón̂t́r̂ól̂ĺêd́ d̂óm̂áîń. Ĉón̂śîd́êŕ ŝét̂t́îńĝ b́âśê-úr̂í t̂ó 'n̂ón̂é' ôŕ 'ŝél̂f́'."
  },
  "core/lib/csp-evaluator.js | missingObjectSrc": {
    "message": "M̂íŝśîńĝ ób̂j́êćt̂-śr̂ć âĺl̂óŵś t̂h́ê ín̂j́êćt̂íôń ôf́ p̂ĺûǵîńŝ t́ĥát̂ éx̂éĉút̂é ûńŝáf̂é ŝćr̂íp̂t́ŝ. Ćôńŝíd̂ér̂ śêt́t̂ín̂ǵ ôb́ĵéĉt́-ŝŕĉ t́ô 'ńôńê' íf̂ ýôú ĉán̂."
  },
  "core/lib/csp-evaluator.js | missingScriptSrc": {
    "message": "ŝćr̂íp̂t́-ŝŕĉ d́îŕêćt̂ív̂é îś m̂íŝśîńĝ. T́ĥíŝ ćâń âĺl̂óŵ t́ĥé êx́êćût́îón̂ óf̂ ún̂śâf́ê śĉŕîṕt̂ś."
  },
  "core/lib/csp-evaluator.js | missingSemicolon": {
    "message": "D̂íd̂ ýôú f̂ór̂ǵêt́ t̂h́ê śêḿîćôĺôń? {keyword} ŝéêḿŝ t́ô b́ê á d̂ír̂éĉt́îv́ê, ńôt́ â ḱêýŵór̂d́."
  },
  "core/lib/csp-evaluator.js | nonceCharset": {
    "message": "N̂ón̂ćêś ŝh́ôúl̂d́ ûśê t́ĥé b̂áŝé64 ĉh́âŕŝét̂."
  },
  "core/lib/csp-evaluator.js | nonceLength": {
    "message": "N̂ón̂ćêś ŝh́ôúl̂d́ b̂é ât́ l̂éâśt̂ 8 ćĥár̂áĉt́êŕŝ ĺôńĝ."
  },
  "core/lib/csp-evaluator.js | plainUrlScheme": {
    "message": "Âv́ôíd̂ úŝín̂ǵ p̂ĺâín̂ ÚR̂Ĺ ŝćĥém̂éŝ ({keyword}) ín̂ t́ĥíŝ d́îŕêćt̂ív̂é. P̂ĺâín̂ ÚR̂Ĺ ŝćĥém̂éŝ ál̂ĺôẃ ŝćr̂íp̂t́ŝ t́ô b́ê śôúr̂ćêd́ f̂ŕôḿ âń ûńŝáf̂é d̂óm̂áîń."
  },
  "core/lib/csp-evaluator.js | plainWildcards": {
    "message": "Âv́ôíd̂ úŝín̂ǵ p̂ĺâín̂ ẃîĺd̂ćâŕd̂ś ({keyword}) îń t̂h́îś d̂ír̂éĉt́îv́ê. Ṕl̂áîń ŵíl̂d́ĉár̂d́ŝ ál̂ĺôẃ ŝćr̂íp̂t́ŝ t́ô b́ê śôúr̂ćêd́ f̂ŕôḿ âń ûńŝáf̂é d̂óm̂áîń."
  },
  "core/lib/csp-evaluator.js | reportingDestinationMissing": {
    "message": "N̂ó ĈŚP̂ ćôńf̂íĝúr̂éŝ á r̂ép̂ór̂t́îńĝ d́êśt̂ín̂át̂íôń. T̂h́îś m̂ák̂éŝ ít̂ d́îf́f̂íĉúl̂t́ t̂ó m̂áîńt̂áîń t̂h́ê ĆŜṔ ôv́êŕ t̂ím̂é âńd̂ ḿôńît́ôŕ f̂ór̂ án̂ý b̂ŕêák̂áĝéŝ."
  },
  "core/lib/csp-evaluator.js | reportToOnly": {
    "message": "T̂h́ê ŕêṕôŕt̂ín̂ǵ d̂éŝt́îńât́îón̂ íŝ ón̂ĺŷ ćôńf̂íĝúr̂éd̂ v́îá t̂h́ê ŕêṕôŕt̂-t́ô d́îŕêćt̂ív̂é. T̂h́îś d̂ír̂éĉt́îv́ê íŝ ón̂ĺŷ śûṕp̂ór̂t́êd́ îń Ĉh́r̂óm̂íûḿ-b̂áŝéd̂ b́r̂óŵśêŕŝ śô ít̂ íŝ ŕêćôḿm̂én̂d́êd́ t̂ó âĺŝó ûśê á r̂ép̂ór̂t́-ûŕî d́îŕêćt̂ív̂é."
  },
  "core/lib/csp-evaluator.js | strictDynamic": {
    "message": "Ĥóŝt́ âĺl̂óŵĺîśt̂ś ĉán̂ f́r̂éq̂úêńt̂ĺŷ b́ê b́ŷṕâśŝéd̂. Ćôńŝíd̂ér̂ úŝín̂ǵ ĈŚP̂ ńôńĉéŝ ór̂ h́âśĥéŝ ín̂śt̂éâd́, âĺôńĝ ẃît́ĥ 'śt̂ŕîćt̂-d́ŷńâḿîć' îf́ n̂éĉéŝśâŕŷ."
  },
  "core/lib/csp-evaluator.js | unknownDirective": {
    "message": "Ûńk̂ńôẃn̂ ĆŜṔ d̂ír̂éĉt́îv́ê."
  },
  "core/lib/csp-evaluator.js | unknownKeyword": {
    "message": "{keyword} ŝéêḿŝ t́ô b́ê án̂ ín̂v́âĺîd́ k̂éŷẃôŕd̂."
  },
  "core/lib/csp-evaluator.js | unsafeInline": {
    "message": "'ûńŝáf̂é-îńl̂ín̂é' âĺl̂óŵś t̂h́ê éx̂éĉút̂íôń ôf́ ûńŝáf̂é îń-p̂áĝé ŝćr̂íp̂t́ŝ án̂d́ êv́êńt̂ h́âńd̂ĺêŕŝ. Ćôńŝíd̂ér̂ úŝín̂ǵ ĈŚP̂ ńôńĉéŝ ór̂ h́âśĥéŝ t́ô ál̂ĺôẃ ŝćr̂íp̂t́ŝ ín̂d́îv́îd́ûál̂ĺŷ."
  },
  "core/lib/csp-evaluator.js | unsafeInlineFallback": {
    "message": "Ĉón̂śîd́êŕ âd́d̂ín̂ǵ 'ûńŝáf̂é-îńl̂ín̂é' (îǵn̂ór̂éd̂ b́ŷ b́r̂óŵśêŕŝ śûṕp̂ór̂t́îńĝ ńôńĉéŝ/h́âśĥéŝ) t́ô b́ê b́âćk̂ẃâŕd̂ ćôḿp̂át̂íb̂ĺê ẃît́ĥ ól̂d́êŕ b̂ŕôẃŝér̂ś."
  },
  "core/lib/deprecations-strings.js | authorizationCoveredByWildcard": {
    "message": "Âút̂h́ôŕîźât́îón̂ ẃîĺl̂ ńôt́ b̂é ĉóv̂ér̂éd̂ b́ŷ t́ĥé ŵíl̂d́ĉár̂d́ ŝým̂b́ôĺ (*) îń ĈÓR̂Ś `Access-Control-Allow-Headers` ĥán̂d́l̂ín̂ǵ."
  },
  "core/lib/deprecations-strings.js | canRequestURLHTTPContainingNewline": {
    "message": "R̂éŝóûŕĉé r̂éq̂úêśt̂ś ŵh́ôśê ÚR̂Ĺŝ ćôńt̂áîńêd́ b̂ót̂h́ r̂ém̂óv̂éd̂ ẃĥít̂éŝṕâćê `(n|r|t)` ćĥár̂áĉt́êŕŝ án̂d́ l̂éŝś-t̂h́âń ĉh́âŕâćt̂ér̂ś (`<`) âŕê b́l̂óĉḱêd́. P̂ĺêáŝé r̂ém̂óv̂é n̂éŵĺîńêś âńd̂ én̂ćôd́ê ĺêśŝ-t́ĥán̂ ćĥár̂áĉt́êŕŝ f́r̂óm̂ ṕl̂áĉéŝ ĺîḱê él̂ém̂én̂t́ ât́t̂ŕîb́ût́ê v́âĺûéŝ ín̂ ór̂d́êŕ t̂ó l̂óâd́ t̂h́êśê ŕêśôúr̂ćêś."
  },
  "core/lib/deprecations-strings.js | chromeLoadTimesConnectionInfo": {
    "message": "`chrome.loadTimes()` îś d̂ép̂ŕêćât́êd́, îńŝt́êád̂ úŝé ŝt́âńd̂ár̂d́îźêd́ ÂṔÎ: Ńâv́îǵât́îón̂ T́îḿîńĝ 2."
  },
  "core/lib/deprecations-strings.js | chromeLoadTimesFirstPaintAfterLoadTime": {
    "message": "`chrome.loadTimes()` îś d̂ép̂ŕêćât́êd́, îńŝt́êád̂ úŝé ŝt́âńd̂ár̂d́îźêd́ ÂṔÎ: Ṕâín̂t́ T̂ím̂ín̂ǵ."
  },
  "core/lib/deprecations-strings.js | chromeLoadTimesWasAlternateProtocolAvailable": {
    "message": "`chrome.loadTimes()` îś d̂ép̂ŕêćât́êd́, îńŝt́êád̂ úŝé ŝt́âńd̂ár̂d́îźêd́ ÂṔÎ: `nextHopProtocol` ín̂ Ńâv́îǵât́îón̂ T́îḿîńĝ 2."
  },
  "core/lib/deprecations-strings.js | cookieWithTruncatingChar": {
    "message": "Ĉóôḱîéŝ ćôńt̂áîńîńĝ á `(0|r|n)` ĉh́âŕâćt̂ér̂ ẃîĺl̂ b́ê ŕêj́êćt̂éd̂ ín̂śt̂éâd́ ôf́ t̂ŕûńĉát̂éd̂."
  },
  "core/lib/deprecations-strings.js | crossOriginAccessBasedOnDocumentDomain": {
    "message": "R̂él̂áx̂ín̂ǵ t̂h́ê śâḿê-ór̂íĝín̂ ṕôĺîćŷ b́ŷ śêt́t̂ín̂ǵ `document.domain` îś d̂ép̂ŕêćât́êd́, âńd̂ ẃîĺl̂ b́ê d́îśâb́l̂éd̂ b́ŷ d́êf́âúl̂t́. T̂h́îś d̂ép̂ŕêćât́îón̂ ẃâŕn̂ín̂ǵ îś f̂ór̂ á ĉŕôśŝ-ór̂íĝín̂ áĉćêśŝ t́ĥát̂ ẃâś êńâb́l̂éd̂ b́ŷ śêt́t̂ín̂ǵ `document.domain`."
  },
  "core/lib/deprecations-strings.js | crossOriginWindowApi": {
    "message": "T̂ŕîǵĝér̂ín̂ǵ {PH1} f̂ŕôḿ ĉŕôśŝ ór̂íĝín̂ íf̂ŕâḿêś ĥáŝ b́êén̂ d́êṕr̂éĉát̂éd̂ án̂d́ ŵíl̂ĺ b̂é r̂ém̂óv̂éd̂ ín̂ t́ĥé f̂út̂úr̂é."
  },
  "core/lib/deprecations-strings.js | cssSelectorInternalMediaControlsOverlayCastButton": {
    "message": "T̂h́ê `disableRemotePlayback` át̂t́r̂íb̂út̂é ŝh́ôúl̂d́ b̂é ûśêd́ îń ôŕd̂ér̂ t́ô d́îśâb́l̂é t̂h́ê d́êf́âúl̂t́ Ĉáŝt́ îńt̂éĝŕât́îón̂ ín̂śt̂éâd́ ôf́ ûśîńĝ `-internal-media-controls-overlay-cast-button` śêĺêćt̂ór̂."
  },
  "core/lib/deprecations-strings.js | deprecatedWithReplacement": {
    "message": "{PH1} îś d̂ép̂ŕêćât́êd́. P̂ĺêáŝé ûśê {PH2} ín̂śt̂éâd́."
  },
  "core/lib/deprecations-strings.js | deprecationExample": {
    "message": "T̂h́îś îś âń êx́âḿp̂ĺê óf̂ á t̂ŕâńŝĺât́êd́ d̂ép̂ŕêćât́îón̂ íŝśûé m̂éŝśâǵê."
  },
  "core/lib/deprecations-strings.js | documentDomainSettingWithoutOriginAgentClusterHeader": {
    "message": "R̂él̂áx̂ín̂ǵ t̂h́ê śâḿê-ór̂íĝín̂ ṕôĺîćŷ b́ŷ śêt́t̂ín̂ǵ `document.domain` îś d̂ép̂ŕêćât́êd́, âńd̂ ẃîĺl̂ b́ê d́îśâb́l̂éd̂ b́ŷ d́êf́âúl̂t́. T̂ó ĉón̂t́îńûé ûśîńĝ t́ĥíŝ f́êát̂úr̂é, p̂ĺêáŝé ôṕt̂-óût́ ôf́ ôŕîǵîń-k̂éŷéd̂ áĝén̂t́ ĉĺûśt̂ér̂ś b̂ý ŝén̂d́îńĝ án̂ `Origin-Agent-Cluster: ?0` h́êád̂ér̂ ál̂ón̂ǵ ŵít̂h́ t̂h́ê H́T̂T́P̂ ŕêśp̂ón̂śê f́ôŕ t̂h́ê d́ôćûḿêńt̂ án̂d́ f̂ŕâḿêś. Ŝéê h́t̂t́p̂ś://d̂év̂él̂óp̂ér̂.ćĥŕôḿê.ćôḿ/b̂ĺôǵ/îḿm̂út̂áb̂ĺê-d́ôćûḿêńt̂-d́ôḿâín̂/ f́ôŕ m̂ór̂é d̂ét̂áîĺŝ."
  },
  "core/lib/deprecations-strings.js | eventPath": {
    "message": "`Event.path` îś d̂ép̂ŕêćât́êd́ âńd̂ ẃîĺl̂ b́ê ŕêḿôv́êd́. P̂ĺêáŝé ûśê `Event.composedPath()` ín̂śt̂éâd́."
  },
  "core/lib/deprecations-strings.js | feature": {
    "message": "Ĉh́êćk̂ t́ĥé f̂éât́ûŕê śt̂át̂úŝ ṕâǵê f́ôŕ m̂ór̂é d̂ét̂áîĺŝ."
  },
  "core/lib/deprecations-strings.js | geolocationInsecureOrigin": {
    "message": "`getCurrentPosition()` âńd̂ `watchPosition()` ńô ĺôńĝér̂ ẃôŕk̂ ón̂ ín̂śêćûŕê ór̂íĝín̂ś. T̂ó ûśê t́ĥíŝ f́êát̂úr̂é, ŷóû śĥóûĺd̂ ćôńŝíd̂ér̂ śŵít̂ćĥín̂ǵ ŷóûŕ âṕp̂ĺîćât́îón̂ t́ô á ŝéĉúr̂é ôŕîǵîń, ŝúĉh́ âś ĤT́T̂ṔŜ. Śêé ĥt́t̂ṕŝ://ǵôó.ĝĺê/ćĥŕôḿê-ín̂śêćûŕê-ór̂íĝín̂ś f̂ór̂ ḿôŕê d́êt́âíl̂ś."
  },
  "core/lib/deprecations-strings.js | geolocationInsecureOriginDeprecatedNotRemoved": {
    "message": "`getCurrentPosition()` âńd̂ `watchPosition()` ár̂é d̂ép̂ŕêćât́êd́ ôń îńŝéĉúr̂é ôŕîǵîńŝ. T́ô úŝé t̂h́îś f̂éât́ûŕê, ýôú ŝh́ôúl̂d́ ĉón̂śîd́êŕ ŝẃît́ĉh́îńĝ ýôúr̂ áp̂ṕl̂íĉát̂íôń t̂ó â śêćûŕê ór̂íĝín̂, śûćĥ áŝ H́T̂T́P̂Ś. Ŝéê h́t̂t́p̂ś://ĝóô.ǵl̂é/ĉh́r̂óm̂é-îńŝéĉúr̂é-ôŕîǵîńŝ f́ôŕ m̂ór̂é d̂ét̂áîĺŝ."
  },
  "core/lib/deprecations-strings.js | getUserMediaInsecureOrigin": {
    "message": "`getUserMedia()` n̂ó l̂ón̂ǵêŕ ŵór̂ḱŝ ón̂ ín̂śêćûŕê ór̂íĝín̂ś. T̂ó ûśê t́ĥíŝ f́êát̂úr̂é, ŷóû śĥóûĺd̂ ćôńŝíd̂ér̂ śŵít̂ćĥín̂ǵ ŷóûŕ âṕp̂ĺîćât́îón̂ t́ô á ŝéĉúr̂é ôŕîǵîń, ŝúĉh́ âś ĤT́T̂ṔŜ. Śêé ĥt́t̂ṕŝ://ǵôó.ĝĺê/ćĥŕôḿê-ín̂śêćûŕê-ór̂íĝín̂ś f̂ór̂ ḿôŕê d́êt́âíl̂ś."
  },
  "core/lib/deprecations-strings.js | hostCandidateAttributeGetter": {
    "message": "`RTCPeerConnectionIceErrorEvent.hostCandidate` îś d̂ép̂ŕêćât́êd́. P̂ĺêáŝé ûśê `RTCPeerConnectionIceErrorEvent.address` ór̂ `RTCPeerConnectionIceErrorEvent.port` ín̂śt̂éâd́."
  },
  "core/lib/deprecations-strings.js | insecurePrivateNetworkSubresourceRequest": {
    "message": "T̂h́ê ẃêb́ŝít̂é r̂éq̂úêśt̂éd̂ á ŝúb̂ŕêśôúr̂ćê f́r̂óm̂ á n̂ét̂ẃôŕk̂ t́ĥát̂ ít̂ ćôúl̂d́ ôńl̂ý âćĉéŝś b̂éĉáûśê óf̂ ít̂ś ûśêŕŝ' ṕr̂ív̂íl̂éĝéd̂ ńêt́ŵór̂ḱ p̂óŝít̂íôń. T̂h́êśê ŕêq́ûéŝt́ŝ éx̂ṕôśê ńôń-p̂úb̂ĺîć d̂év̂íĉéŝ án̂d́ ŝér̂v́êŕŝ t́ô t́ĥé îńt̂ér̂ńêt́, îńĉŕêáŝín̂ǵ t̂h́ê ŕîśk̂ óf̂ á ĉŕôśŝ-śît́ê ŕêq́ûéŝt́ f̂ór̂ǵêŕŷ (ĆŜŔF̂) át̂t́âćk̂, án̂d́/ôŕ îńf̂ór̂ḿât́îón̂ ĺêák̂áĝé. T̂ó m̂ít̂íĝát̂é t̂h́êśê ŕîśk̂ś, Ĉh́r̂óm̂é d̂ép̂ŕêćât́êś r̂éq̂úêśt̂ś t̂ó n̂ón̂-ṕûb́l̂íĉ śûb́r̂éŝóûŕĉéŝ ẃĥén̂ ín̂ít̂íât́êd́ f̂ŕôḿ n̂ón̂-śêćûŕê ćôńt̂éx̂t́ŝ, án̂d́ ŵíl̂ĺ ŝt́âŕt̂ b́l̂óĉḱîńĝ t́ĥém̂."
  },
  "core/lib/deprecations-strings.js | legacyConstraintGoogIPv6": {
    "message": "ÎṔv̂6 íŝ én̂áb̂ĺêd́-b̂ý-d̂éf̂áûĺt̂ án̂d́ t̂h́ê áb̂íl̂ít̂ý t̂ó d̂íŝáb̂ĺê ít̂ úŝín̂ǵ `googIPv6` îś t̂ár̂ǵêt́êd́ t̂ó b̂é r̂ém̂óv̂éd̂ ín̂ Ḿ108, âf́t̂ér̂ ẃĥíĉh́ ît́ ŵíl̂ĺ b̂é îǵn̂ór̂éd̂. Ṕl̂éâśê śt̂óp̂ úŝín̂ǵ t̂h́îś l̂éĝáĉý ĉón̂śt̂ŕâín̂t́."
  },
  "core/lib/deprecations-strings.js | localCSSFileExtensionRejected": {
    "message": "ĈŚŜ ćâńn̂ót̂ b́ê ĺôád̂éd̂ f́r̂óm̂ `file:` ÚR̂Ĺŝ ún̂ĺêśŝ t́ĥéŷ én̂d́ îń â `.css` f́îĺê éx̂t́êńŝíôń."
  },
  "core/lib/deprecations-strings.js | mediaSourceAbortRemove": {
    "message": "Ûśîńĝ `SourceBuffer.abort()` t́ô áb̂ór̂t́ `remove()`'ŝ áŝýn̂ćĥŕôńôúŝ ŕâńĝé r̂ém̂óv̂ál̂ íŝ d́êṕr̂éĉát̂éd̂ d́ûé t̂ó ŝṕêćîf́îćât́îón̂ ćĥán̂ǵê. Śûṕp̂ór̂t́ ŵíl̂ĺ b̂é r̂ém̂óv̂éd̂ ín̂ t́ĥé f̂út̂úr̂é. Ŷóû śĥóûĺd̂ ĺîśt̂én̂ t́ô t́ĥé `updateend` êv́êńt̂ ín̂śt̂éâd́. `abort()` îś îńt̂én̂d́êd́ t̂ó ôńl̂ý âb́ôŕt̂ án̂ áŝýn̂ćĥŕôńôúŝ ḿêd́îá âṕp̂én̂d́ ôŕ r̂éŝét̂ ṕâŕŝér̂ śt̂át̂é."
  },
  "core/lib/deprecations-strings.js | mediaSourceDurationTruncatingBuffered": {
    "message": "Ŝét̂t́îńĝ `MediaSource.duration` b́êĺôẃ t̂h́ê h́îǵĥéŝt́ p̂ŕêśêńt̂át̂íôń t̂ím̂éŝt́âḿp̂ óf̂ án̂ý b̂úf̂f́êŕêd́ ĉód̂éd̂ f́r̂ám̂éŝ íŝ d́êṕr̂éĉát̂éd̂ d́ûé t̂ó ŝṕêćîf́îćât́îón̂ ćĥán̂ǵê. Śûṕp̂ór̂t́ f̂ór̂ ím̂ṕl̂íĉít̂ ŕêḿôv́âĺ ôf́ t̂ŕûńĉát̂éd̂ b́ûf́f̂ér̂éd̂ ḿêd́îá ŵíl̂ĺ b̂é r̂ém̂óv̂éd̂ ín̂ t́ĥé f̂út̂úr̂é. Ŷóû śĥóûĺd̂ ín̂śt̂éâd́ p̂ér̂f́ôŕm̂ éx̂ṕl̂íĉít̂ `remove(newDuration, oldDuration)` ón̂ ál̂ĺ `sourceBuffers`, ŵh́êŕê `newDuration < oldDuration`."
  },
  "core/lib/deprecations-strings.js | milestone": {
    "message": "T̂h́îś ĉh́âńĝé ŵíl̂ĺ ĝó îńt̂ó êf́f̂éĉt́ ŵít̂h́ m̂íl̂éŝt́ôńê {milestone}."
  },
  "core/lib/deprecations-strings.js | noSysexWebMIDIWithoutPermission": {
    "message": "Ŵéb̂ ḾÎD́Î ẃîĺl̂ áŝḱ â ṕêŕm̂íŝśîón̂ t́ô úŝé êv́êń îf́ t̂h́ê śŷśêx́ îś n̂ót̂ śp̂éĉíf̂íêd́ îń t̂h́ê `MIDIOptions`."
  },
  "core/lib/deprecations-strings.js | notificationInsecureOrigin": {
    "message": "T̂h́ê Ńôt́îf́îćât́îón̂ ÁP̂Í m̂áŷ ńô ĺôńĝér̂ b́ê úŝéd̂ f́r̂óm̂ ín̂śêćûŕê ór̂íĝín̂ś. Ŷóû śĥóûĺd̂ ćôńŝíd̂ér̂ śŵít̂ćĥín̂ǵ ŷóûŕ âṕp̂ĺîćât́îón̂ t́ô á ŝéĉúr̂é ôŕîǵîń, ŝúĉh́ âś ĤT́T̂ṔŜ. Śêé ĥt́t̂ṕŝ://ǵôó.ĝĺê/ćĥŕôḿê-ín̂śêćûŕê-ór̂íĝín̂ś f̂ór̂ ḿôŕê d́êt́âíl̂ś."
  },
  "core/lib/deprecations-strings.js | notificationPermissionRequestedIframe": {
    "message": "P̂ér̂ḿîśŝíôń f̂ór̂ t́ĥé N̂ót̂íf̂íĉát̂íôń ÂṔÎ ḿâý n̂ó l̂ón̂ǵêŕ b̂é r̂éq̂úêśt̂éd̂ f́r̂óm̂ á ĉŕôśŝ-ór̂íĝín̂ íf̂ŕâḿê. Ýôú ŝh́ôúl̂d́ ĉón̂śîd́êŕ r̂éq̂úêśt̂ín̂ǵ p̂ér̂ḿîśŝíôń f̂ŕôḿ â t́ôṕ-l̂év̂él̂ f́r̂ám̂é ôŕ ôṕêńîńĝ á n̂éŵ ẃîńd̂óŵ ín̂śt̂éâd́."
  },
  "core/lib/deprecations-strings.js | obsoleteWebRtcCipherSuite": {
    "message": "Ŷóûŕ p̂ár̂t́n̂ér̂ íŝ ńêǵôt́îát̂ín̂ǵ âń ôb́ŝól̂ét̂é (D̂)T́L̂Ś v̂ér̂śîón̂. Ṕl̂éâśê ćĥéĉḱ ŵít̂h́ ŷóûŕ p̂ár̂t́n̂ér̂ t́ô h́âv́ê t́ĥíŝ f́îx́êd́."
  },
  "core/lib/deprecations-strings.js | pictureSourceSrc": {
    "message": "`<source src>` ŵít̂h́ â `<picture>` ṕâŕêńt̂ íŝ ín̂v́âĺîd́ âńd̂ t́ĥér̂éf̂ór̂é îǵn̂ór̂éd̂. Ṕl̂éâśê úŝé `<source srcset>` îńŝt́êád̂."
  },
  "core/lib/deprecations-strings.js | prefixedStorageInfo": {
    "message": "`window.webkitStorageInfo` îś d̂ép̂ŕêćât́êd́. P̂ĺêáŝé ûśê `navigator.webkitTemporaryStorage` ór̂ `navigator.webkitPersistentStorage` ín̂śt̂éâd́."
  },
  "core/lib/deprecations-strings.js | requestedSubresourceWithEmbeddedCredentials": {
    "message": "Ŝúb̂ŕêśôúr̂ćê ŕêq́ûéŝt́ŝ ẃĥóŝé ÛŔL̂ś ĉón̂t́âín̂ ém̂b́êd́d̂éd̂ ćr̂éd̂én̂t́îál̂ś (ê.ǵ. `https://user:pass@host/`) âŕê b́l̂óĉḱêd́."
  },
  "core/lib/deprecations-strings.js | rtcConstraintEnableDtlsSrtpFalse": {
    "message": "T̂h́ê ćôńŝt́r̂áîńt̂ `DtlsSrtpKeyAgreement` íŝ ŕêḿôv́êd́. Ŷóû h́âv́ê śp̂éĉíf̂íêd́ â `false` v́âĺûé f̂ór̂ t́ĥíŝ ćôńŝt́r̂áîńt̂, ẃĥíĉh́ îś îńt̂ér̂ṕr̂ét̂éd̂ áŝ án̂ át̂t́êḿp̂t́ t̂ó ûśê t́ĥé r̂ém̂óv̂éd̂ `SDES key negotiation` ḿêt́ĥód̂. T́ĥíŝ f́ûńĉt́îón̂ál̂ít̂ý îś r̂ém̂óv̂éd̂; úŝé â śêŕv̂íĉé t̂h́ât́ ŝúp̂ṕôŕt̂ś `DTLS key negotiation` îńŝt́êád̂."
  },
  "core/lib/deprecations-strings.js | rtcConstraintEnableDtlsSrtpTrue": {
    "message": "T̂h́ê ćôńŝt́r̂áîńt̂ `DtlsSrtpKeyAgreement` íŝ ŕêḿôv́êd́. Ŷóû h́âv́ê śp̂éĉíf̂íêd́ â `true` v́âĺûé f̂ór̂ t́ĥíŝ ćôńŝt́r̂áîńt̂, ẃĥíĉh́ ĥád̂ ńô éf̂f́êćt̂, b́ût́ ŷóû ćâń r̂ém̂óv̂é t̂h́îś ĉón̂śt̂ŕâín̂t́ f̂ór̂ t́îd́îńêśŝ."
  },
  "core/lib/deprecations-strings.js | rtcPeerConnectionComplexPlanBSdpUsingDefaultSdpSemantics": {
    "message": "`Complex Plan B SDP` d̂ét̂éĉt́êd́. T̂h́îś d̂íâĺêćt̂ óf̂ t́ĥé `Session Description Protocol` îś n̂ó l̂ón̂ǵêŕ ŝúp̂ṕôŕt̂éd̂. Ṕl̂éâśê úŝé `Unified Plan SDP` îńŝt́êád̂."
  },
  "core/lib/deprecations-strings.js | rtcPeerConnectionSdpSemanticsPlanB": {
    "message": "`Plan B SDP semantics`, ŵh́îćĥ íŝ úŝéd̂ ẃĥén̂ ćôńŝt́r̂úĉt́îńĝ án̂ `RTCPeerConnection` ẃît́ĥ `{sdpSemantics:plan-b}`, íŝ á l̂éĝáĉý n̂ón̂-śt̂án̂d́âŕd̂ v́êŕŝíôń ôf́ t̂h́ê `Session Description Protocol` t́ĥát̂ h́âś b̂éêń p̂ér̂ḿâńêńt̂ĺŷ d́êĺêt́êd́ f̂ŕôḿ t̂h́ê Ẃêb́ P̂ĺât́f̂ór̂ḿ. Ît́ îś ŝt́îĺl̂ áv̂áîĺâb́l̂é ŵh́êń b̂úîĺd̂ín̂ǵ ŵít̂h́ `IS_FUCHSIA`, b̂út̂ ẃê ín̂t́êńd̂ t́ô d́êĺêt́ê ít̂ áŝ śôón̂ áŝ ṕôśŝíb̂ĺê. Śt̂óp̂ d́êṕêńd̂ín̂ǵ ôń ît́. Ŝéê h́t̂t́p̂ś://ĉŕb̂úĝ.ćôḿ/1302249 f̂ór̂ śt̂át̂úŝ."
  },
  "core/lib/deprecations-strings.js | rtcpMuxPolicyNegotiate": {
    "message": "T̂h́ê `rtcpMuxPolicy` óp̂t́îón̂ íŝ d́êṕr̂éĉát̂éd̂ án̂d́ ŵíl̂ĺ b̂é r̂ém̂óv̂éd̂."
  },
  "core/lib/deprecations-strings.js | sharedArrayBufferConstructedWithoutIsolation": {
    "message": "`SharedArrayBuffer` ŵíl̂ĺ r̂éq̂úîŕê ćr̂óŝś-ôŕîǵîń îśôĺât́îón̂. Śêé ĥt́t̂ṕŝ://d́êv́êĺôṕêŕ.ĉh́r̂óm̂é.ĉóm̂/b́l̂óĝ/én̂áb̂ĺîńĝ-śĥár̂éd̂-ár̂ŕâý-b̂úf̂f́êŕ/ f̂ór̂ ḿôŕê d́êt́âíl̂ś."
  },
  "core/lib/deprecations-strings.js | textToSpeech_DisallowedByAutoplay": {
    "message": "`speechSynthesis.speak()` ŵít̂h́ôút̂ úŝér̂ áĉt́îv́ât́îón̂ íŝ d́êṕr̂éĉát̂éd̂ án̂d́ ŵíl̂ĺ b̂é r̂ém̂óv̂éd̂."
  },
  "core/lib/deprecations-strings.js | title": {
    "message": "D̂ép̂ŕêćât́êd́ F̂éât́ûŕê Úŝéd̂"
  },
  "core/lib/deprecations-strings.js | v8SharedArrayBufferConstructedInExtensionWithoutIsolation": {
    "message": "Êx́t̂én̂śîón̂ś ŝh́ôúl̂d́ ôṕt̂ ín̂t́ô ćr̂óŝś-ôŕîǵîń îśôĺât́îón̂ t́ô ćôńt̂ín̂úê úŝín̂ǵ `SharedArrayBuffer`. Ŝéê h́t̂t́p̂ś://d̂év̂él̂óp̂ér̂.ćĥŕôḿê.ćôḿ/d̂óĉś/êx́t̂én̂śîón̂ś/m̂v́3/ĉŕôśŝ-ór̂íĝín̂-íŝól̂át̂íôń/."
  },
  "core/lib/deprecations-strings.js | vendorSpecificApi": {
    "message": "{PH1} îś v̂én̂d́ôŕ-ŝṕêćîf́îć. P̂ĺêáŝé ûśê t́ĥé ŝt́âńd̂ár̂d́ {PH2} îńŝt́êád̂."
  },
  "core/lib/deprecations-strings.js | xhrJSONEncodingDetection": {
    "message": "ÛT́F̂-16 íŝ ńôt́ ŝúp̂ṕôŕt̂éd̂ b́ŷ ŕêśp̂ón̂śê j́ŝón̂ ín̂ `XMLHttpRequest`"
  },
  "core/lib/deprecations-strings.js | xmlHttpRequestSynchronousInNonWorkerOutsideBeforeUnload": {
    "message": "Ŝýn̂ćĥŕôńôúŝ `XMLHttpRequest` ón̂ t́ĥé m̂áîń t̂h́r̂éâd́ îś d̂ép̂ŕêćât́êd́ b̂éĉáûśê óf̂ ít̂ś d̂ét̂ŕîḿêńt̂ál̂ éf̂f́êćt̂ś t̂ó t̂h́ê én̂d́ ûśêŕ’ŝ éx̂ṕêŕîén̂ćê. F́ôŕ m̂ór̂é ĥél̂ṕ, ĉh́êćk̂ h́t̂t́p̂ś://x̂h́r̂.śp̂éĉ.ẃĥát̂ẃĝ.ór̂ǵ/."
  },
  "core/lib/deprecations-strings.js | xrSupportsSession": {
    "message": "`supportsSession()` îś d̂ép̂ŕêćât́êd́. P̂ĺêáŝé ûśê `isSessionSupported()` án̂d́ ĉh́êćk̂ t́ĥé r̂éŝól̂v́êd́ b̂óôĺêán̂ v́âĺûé îńŝt́êád̂."
  },
  "core/lib/i18n/i18n.js | columnBlockingTime": {
    "message": "M̂áîń-T̂h́r̂éâd́ B̂ĺôćk̂ín̂ǵ T̂ím̂é"
  },
  "core/lib/i18n/i18n.js | columnCacheTTL": {
    "message": "Ĉáĉh́ê T́T̂Ĺ"
  },
  "core/lib/i18n/i18n.js | columnDescription": {
    "message": "D̂éŝćr̂íp̂t́îón̂"
  },
  "core/lib/i18n/i18n.js | columnDuration": {
    "message": "D̂úr̂át̂íôń"
  },
  "core/lib/i18n/i18n.js | columnElement": {
    "message": "Êĺêḿêńt̂"
  },
  "core/lib/i18n/i18n.js | columnFailingElem": {
    "message": "F̂áîĺîńĝ Él̂ém̂én̂t́ŝ"
  },
  "core/lib/i18n/i18n.js | columnLocation": {
    "message": "L̂óĉát̂íôń"
  },
  "core/lib/i18n/i18n.js | columnName": {
    "message": "N̂ám̂é"
  },
  "core/lib/i18n/i18n.js | columnOverBudget": {
    "message": "Ôv́êŕ B̂úd̂ǵêt́"
  },
  "core/lib/i18n/i18n.js | columnRequests": {
    "message": "R̂éq̂úêśt̂ś"
  },
  "core/lib/i18n/i18n.js | columnResourceSize": {
    "message": "R̂éŝóûŕĉé Ŝíẑé"
  },
  "core/lib/i18n/i18n.js | columnResourceType": {
    "message": "R̂éŝóûŕĉé T̂ýp̂é"
  },
  "core/lib/i18n/i18n.js | columnSize": {
    "message": "Ŝíẑé"
  },
  "core/lib/i18n/i18n.js | columnSource": {
    "message": "Ŝóûŕĉé"
  },
  "core/lib/i18n/i18n.js | columnStartTime": {
    "message": "Ŝt́âŕt̂ T́îḿê"
  },
  "core/lib/i18n/i18n.js | columnTimeSpent": {
    "message": "T̂ím̂é Ŝṕêńt̂"
  },
  "core/lib/i18n/i18n.js | columnTransferSize": {
    "message": "T̂ŕâńŝf́êŕ Ŝíẑé"
  },
  "core/lib/i18n/i18n.js | columnURL": {
    "message": "ÛŔL̂"
  },
  "core/lib/i18n/i18n.js | columnWastedBytes": {
    "message": "P̂ót̂én̂t́îál̂ Śâv́îńĝś"
  },
  "core/lib/i18n/i18n.js | columnWastedMs": {
    "message": "P̂ót̂én̂t́îál̂ Śâv́îńĝś"
  },
  "core/lib/i18n/i18n.js | cumulativeLayoutShiftMetric": {
    "message": "Ĉúm̂úl̂át̂ív̂é L̂áŷóût́ Ŝh́îf́t̂"
  },
  "core/lib/i18n/i18n.js | displayValueByteSavings": {
    "message": "P̂ót̂én̂t́îál̂ śâv́îńĝś ôf́ {wastedBytes, number, bytes} K̂íB̂"
  },
  "core/lib/i18n/i18n.js | displayValueElementsFound": {
    "message": "{nodeCount, plural, =1 {1 êĺêḿêńt̂ f́ôún̂d́} other {# êĺêḿêńt̂ś f̂óûńd̂}}"
  },
  "core/lib/i18n/i18n.js | displayValueMsSavings": {
    "message": "P̂ót̂én̂t́îál̂ śâv́îńĝś ôf́ {wastedMs, number, milliseconds} m̂ś"
  },
  "core/lib/i18n/i18n.js | documentResourceType": {
    "message": "D̂óĉúm̂én̂t́"
  },
  "core/lib/i18n/i18n.js | firstContentfulPaintMetric": {
    "message": "F̂ír̂śt̂ Ćôńt̂én̂t́f̂úl̂ Ṕâín̂t́"
  },
  "core/lib/i18n/i18n.js | firstMeaningfulPaintMetric": {
    "message": "F̂ír̂śt̂ Ḿêán̂ín̂ǵf̂úl̂ Ṕâín̂t́"
  },
  "core/lib/i18n/i18n.js | fontResourceType": {
    "message": "F̂ón̂t́"
  },
  "core/lib/i18n/i18n.js | imageResourceType": {
    "message": "Îḿâǵê"
  },
  "core/lib/i18n/i18n.js | interactionToNextPaint": {
    "message": "Îńt̂ér̂áĉt́îón̂ t́ô Ńêx́t̂ Ṕâín̂t́"
  },
  "core/lib/i18n/i18n.js | interactiveMetric": {
    "message": "T̂ím̂é t̂ó Îńt̂ér̂áĉt́îv́ê"
  },
  "core/lib/i18n/i18n.js | itemSeverityHigh": {
    "message": "Ĥíĝh́"
  },
  "core/lib/i18n/i18n.js | itemSeverityLow": {
    "message": "L̂óŵ"
  },
  "core/lib/i18n/i18n.js | itemSeverityMedium": {
    "message": "M̂éd̂íûḿ"
  },
  "core/lib/i18n/i18n.js | largestContentfulPaintMetric": {
    "message": "L̂ár̂ǵêśt̂ Ćôńt̂én̂t́f̂úl̂ Ṕâín̂t́"
  },
  "core/lib/i18n/i18n.js | maxPotentialFIDMetric": {
    "message": "M̂áx̂ Ṕôt́êńt̂íâĺ F̂ír̂śt̂ Ín̂ṕût́ D̂él̂áŷ"
  },
  "core/lib/i18n/i18n.js | mediaResourceType": {
    "message": "M̂éd̂íâ"
  },
  "core/lib/i18n/i18n.js | ms": {
    "message": "{timeInMs, number, milliseconds} m̂ś"
  },
  "core/lib/i18n/i18n.js | otherResourcesLabel": {
    "message": "Ôt́ĥér̂ ŕêśôúr̂ćêś"
  },
  "core/lib/i18n/i18n.js | otherResourceType": {
    "message": "Ôt́ĥér̂"
  },
  "core/lib/i18n/i18n.js | scriptResourceType": {
    "message": "Ŝćr̂íp̂t́"
  },
  "core/lib/i18n/i18n.js | seconds": {
    "message": "{timeInMs, number, seconds} ŝ"
  },
  "core/lib/i18n/i18n.js | speedIndexMetric": {
    "message": "Ŝṕêéd̂ Ín̂d́êx́"
  },
  "core/lib/i18n/i18n.js | stylesheetResourceType": {
    "message": "Ŝt́ŷĺêśĥéêt́"
  },
  "core/lib/i18n/i18n.js | thirdPartyResourceType": {
    "message": "T̂h́îŕd̂-ṕâŕt̂ý"
  },
  "core/lib/i18n/i18n.js | totalBlockingTimeMetric": {
    "message": "T̂ót̂ál̂ B́l̂óĉḱîńĝ T́îḿê"
  },
  "core/lib/i18n/i18n.js | totalResourceType": {
    "message": "T̂ót̂ál̂"
  },
  "core/lib/lh-error.js | badTraceRecording": {
    "message": "Ŝóm̂ét̂h́îńĝ ẃêńt̂ ẃr̂ón̂ǵ ŵít̂h́ r̂éĉór̂d́îńĝ t́ĥé t̂ŕâćê óv̂ér̂ ýôúr̂ ṕâǵê ĺôád̂. Ṕl̂éâśê ŕûń L̂íĝh́t̂h́ôúŝé âǵâín̂. ({errorCode})"
  },
  "core/lib/lh-error.js | criTimeout": {
    "message": "T̂ím̂éôút̂ ẃâít̂ín̂ǵ f̂ór̂ ín̂ít̂íâĺ D̂éb̂úĝǵêŕ P̂ŕôt́ôćôĺ ĉón̂ńêćt̂íôń."
  },
  "core/lib/lh-error.js | didntCollectScreenshots": {
    "message": "Ĉh́r̂óm̂é d̂íd̂ń't̂ ćôĺl̂éĉt́ âńŷ śĉŕêén̂śĥót̂ś d̂úr̂ín̂ǵ t̂h́ê ṕâǵê ĺôád̂. Ṕl̂éâśê ḿâḱê śûŕê t́ĥér̂é îś ĉón̂t́êńt̂ v́îśîb́l̂é ôń t̂h́ê ṕâǵê, án̂d́ t̂h́êń t̂ŕŷ ŕê-ŕûńn̂ín̂ǵ L̂íĝh́t̂h́ôúŝé. ({errorCode})"
  },
  "core/lib/lh-error.js | dnsFailure": {
    "message": "D̂ŃŜ śêŕv̂ér̂ś ĉóûĺd̂ ńôt́ r̂éŝól̂v́ê t́ĥé p̂ŕôv́îd́êd́ d̂óm̂áîń."
  },
  "core/lib/lh-error.js | erroredRequiredArtifact": {
    "message": "R̂éq̂úîŕêd́ {artifactName} ĝát̂h́êŕêŕ êńĉóûńt̂ér̂éd̂ án̂ ér̂ŕôŕ: {errorMessage}"
  },
  "core/lib/lh-error.js | internalChromeError": {
    "message": "Âń îńt̂ér̂ńâĺ Ĉh́r̂óm̂é êŕr̂ór̂ óĉćûŕr̂éd̂. Ṕl̂éâśê ŕêśt̂ár̂t́ Ĉh́r̂óm̂é âńd̂ t́r̂ý r̂é-r̂ún̂ńîńĝ Ĺîǵĥt́ĥóûśê."
  },
  "core/lib/lh-error.js | missingRequiredArtifact": {
    "message": "R̂éq̂úîŕêd́ {artifactName} ĝát̂h́êŕêŕ d̂íd̂ ńôt́ r̂ún̂."
  },
  "core/lib/lh-error.js | noFcp": {
    "message": "T̂h́ê ṕâǵê d́îd́ n̂ót̂ ṕâín̂t́ âńŷ ćôńt̂én̂t́. P̂ĺêáŝé êńŝúr̂é ŷóû ḱêép̂ t́ĥé b̂ŕôẃŝér̂ ẃîńd̂óŵ ín̂ t́ĥé f̂ór̂éĝŕôún̂d́ d̂úr̂ín̂ǵ t̂h́ê ĺôád̂ án̂d́ t̂ŕŷ áĝáîń. ({errorCode})"
  },
  "core/lib/lh-error.js | notHtml": {
    "message": "T̂h́ê ṕâǵê ṕr̂óv̂íd̂éd̂ íŝ ńôt́ ĤT́M̂Ĺ (ŝér̂v́êd́ âś M̂ÍM̂É t̂ýp̂é {mimeType})."
  },
  "core/lib/lh-error.js | oldChromeDoesNotSupportFeature": {
    "message": "T̂h́îś v̂ér̂śîón̂ óf̂ Ćĥŕôḿê íŝ t́ôó ôĺd̂ t́ô śûṕp̂ór̂t́ '{featureName}'. Ûśê á n̂éŵér̂ v́êŕŝíôń t̂ó ŝéê f́ûĺl̂ ŕêśûĺt̂ś."
  },
  "core/lib/lh-error.js | pageLoadFailed": {
    "message": "L̂íĝh́t̂h́ôúŝé ŵáŝ ún̂áb̂ĺê t́ô ŕêĺîáb̂ĺŷ ĺôád̂ t́ĥé p̂áĝé ŷóû ŕêq́ûéŝt́êd́. M̂ák̂é ŝúr̂é ŷóû ár̂é t̂éŝt́îńĝ t́ĥé ĉór̂ŕêćt̂ ÚR̂Ĺ âńd̂ t́ĥát̂ t́ĥé ŝér̂v́êŕ îś p̂ŕôṕêŕl̂ý r̂éŝṕôńd̂ín̂ǵ t̂ó âĺl̂ ŕêq́ûéŝt́ŝ."
  },
  "core/lib/lh-error.js | pageLoadFailedHung": {
    "message": "L̂íĝh́t̂h́ôúŝé ŵáŝ ún̂áb̂ĺê t́ô ŕêĺîáb̂ĺŷ ĺôád̂ t́ĥé ÛŔL̂ ýôú r̂éq̂úêśt̂éd̂ b́êćâúŝé t̂h́ê ṕâǵê śt̂óp̂ṕêd́ r̂éŝṕôńd̂ín̂ǵ."
  },
  "core/lib/lh-error.js | pageLoadFailedInsecure": {
    "message": "T̂h́ê ÚR̂Ĺ ŷóû h́âv́ê ṕr̂óv̂íd̂éd̂ d́ôéŝ ńôt́ ĥáv̂é â v́âĺîd́ ŝéĉúr̂ít̂ý ĉér̂t́îf́îćât́ê. {securityMessages}"
  },
  "core/lib/lh-error.js | pageLoadFailedInterstitial": {
    "message": "Ĉh́r̂óm̂é p̂ŕêv́êńt̂éd̂ ṕâǵê ĺôád̂ ẃît́ĥ án̂ ín̂t́êŕŝt́ît́îál̂. Ḿâḱê śûŕê ýôú âŕê t́êśt̂ín̂ǵ t̂h́ê ćôŕr̂éĉt́ ÛŔL̂ án̂d́ t̂h́ât́ t̂h́ê śêŕv̂ér̂ íŝ ṕr̂óp̂ér̂ĺŷ ŕêśp̂ón̂d́îńĝ t́ô ál̂ĺ r̂éq̂úêśt̂ś."
  },
  "core/lib/lh-error.js | pageLoadFailedWithDetails": {
    "message": "L̂íĝh́t̂h́ôúŝé ŵáŝ ún̂áb̂ĺê t́ô ŕêĺîáb̂ĺŷ ĺôád̂ t́ĥé p̂áĝé ŷóû ŕêq́ûéŝt́êd́. M̂ák̂é ŝúr̂é ŷóû ár̂é t̂éŝt́îńĝ t́ĥé ĉór̂ŕêćt̂ ÚR̂Ĺ âńd̂ t́ĥát̂ t́ĥé ŝér̂v́êŕ îś p̂ŕôṕêŕl̂ý r̂éŝṕôńd̂ín̂ǵ t̂ó âĺl̂ ŕêq́ûéŝt́ŝ. (D́êt́âíl̂ś: {errorDetails})"
  },
  "core/lib/lh-error.js | pageLoadFailedWithStatusCode": {
    "message": "L̂íĝh́t̂h́ôúŝé ŵáŝ ún̂áb̂ĺê t́ô ŕêĺîáb̂ĺŷ ĺôád̂ t́ĥé p̂áĝé ŷóû ŕêq́ûéŝt́êd́. M̂ák̂é ŝúr̂é ŷóû ár̂é t̂éŝt́îńĝ t́ĥé ĉór̂ŕêćt̂ ÚR̂Ĺ âńd̂ t́ĥát̂ t́ĥé ŝér̂v́êŕ îś p̂ŕôṕêŕl̂ý r̂éŝṕôńd̂ín̂ǵ t̂ó âĺl̂ ŕêq́ûéŝt́ŝ. (Śt̂át̂úŝ ćôd́ê: {statusCode})"
  },
  "core/lib/lh-error.js | pageLoadTookTooLong": {
    "message": "Ŷóûŕ p̂áĝé t̂óôḱ t̂óô ĺôńĝ t́ô ĺôád̂. Ṕl̂éâśê f́ôĺl̂óŵ t́ĥé ôṕp̂ór̂t́ûńît́îéŝ ín̂ t́ĥé r̂ép̂ór̂t́ t̂ó r̂éd̂úĉé ŷóûŕ p̂áĝé l̂óâd́ t̂ím̂é, âńd̂ t́ĥén̂ t́r̂ý r̂é-r̂ún̂ńîńĝ Ĺîǵĥt́ĥóûśê. ({errorCode})"
  },
  "core/lib/lh-error.js | protocolTimeout": {
    "message": "Ŵáît́îńĝ f́ôŕ D̂év̂T́ôól̂ś p̂ŕôt́ôćôĺ r̂éŝṕôńŝé ĥáŝ éx̂ćêéd̂éd̂ t́ĥé âĺl̂ót̂t́êd́ t̂ím̂é. (M̂ét̂h́ôd́: {protocolMethod})"
  },
  "core/lib/lh-error.js | requestContentTimeout": {
    "message": "F̂ét̂ćĥín̂ǵ r̂éŝóûŕĉé ĉón̂t́êńt̂ h́âś êx́ĉéêd́êd́ t̂h́ê ál̂ĺôt́t̂éd̂ t́îḿê"
  },
<<<<<<< HEAD
  "lighthouse-core/lib/lh-error.js | targetCrashed": {
    "message": "B̂ŕôẃŝér̂ t́âb́ ĥáŝ ún̂éx̂ṕêćt̂éd̂ĺŷ ćr̂áŝh́êd́."
  },
  "lighthouse-core/lib/lh-error.js | targetDetached": {
    "message": "P̂ŕôt́ôćôĺ ĉón̂ńêćt̂íôń t̂ó t̂h́ê b́r̂óŵśêŕ t̂áb̂ h́âś ûńêx́p̂éĉt́êd́l̂ý b̂ŕôḱêń."
  },
  "lighthouse-core/lib/lh-error.js | urlInvalid": {
=======
  "core/lib/lh-error.js | urlInvalid": {
>>>>>>> 6909c6cc
    "message": "T̂h́ê ÚR̂Ĺ ŷóû h́âv́ê ṕr̂óv̂íd̂éd̂ áp̂ṕêár̂ś t̂ó b̂é îńv̂ál̂íd̂."
  },
  "core/lib/navigation-error.js | warningXhtml": {
    "message": "T̂h́ê ṕâǵê ḾÎḾÊ t́ŷṕê íŝ X́ĤT́M̂Ĺ: L̂íĝh́t̂h́ôúŝé d̂óêś n̂ót̂ éx̂ṕl̂íĉít̂ĺŷ śûṕp̂ór̂t́ t̂h́îś d̂óĉúm̂én̂t́ t̂ýp̂é"
  },
  "flow-report/src/i18n/ui-strings.js | allReports": {
    "message": "Âĺl̂ Ŕêṕôŕt̂ś"
  },
  "flow-report/src/i18n/ui-strings.js | categories": {
    "message": "Ĉát̂éĝór̂íêś"
  },
  "flow-report/src/i18n/ui-strings.js | categoryAccessibility": {
    "message": "Âćĉéŝśîb́îĺît́ŷ"
  },
  "flow-report/src/i18n/ui-strings.js | categoryBestPractices": {
    "message": "B̂éŝt́ P̂ŕâćt̂íĉéŝ"
  },
  "flow-report/src/i18n/ui-strings.js | categoryPerformance": {
    "message": "P̂ér̂f́ôŕm̂án̂ćê"
  },
  "flow-report/src/i18n/ui-strings.js | categoryProgressiveWebApp": {
    "message": "P̂ŕôǵr̂éŝśîv́ê Ẃêb́ Âṕp̂"
  },
  "flow-report/src/i18n/ui-strings.js | categorySeo": {
    "message": "ŜÉÔ"
  },
  "flow-report/src/i18n/ui-strings.js | desktop": {
    "message": "D̂éŝḱt̂óp̂"
  },
  "flow-report/src/i18n/ui-strings.js | helpDialogTitle": {
    "message": "Ûńd̂ér̂śt̂án̂d́îńĝ t́ĥé L̂íĝh́t̂h́ôúŝé F̂ĺôẃ R̂ép̂ór̂t́"
  },
  "flow-report/src/i18n/ui-strings.js | helpLabel": {
    "message": "Ûńd̂ér̂śt̂án̂d́îńĝ F́l̂óŵś"
  },
  "flow-report/src/i18n/ui-strings.js | helpUseCaseInstructionNavigation": {
    "message": "Ûśê Ńâv́îǵât́îón̂ ŕêṕôŕt̂ś t̂ó..."
  },
  "flow-report/src/i18n/ui-strings.js | helpUseCaseInstructionSnapshot": {
    "message": "Ûśê Śn̂áp̂śĥót̂ ŕêṕôŕt̂ś t̂ó..."
  },
  "flow-report/src/i18n/ui-strings.js | helpUseCaseInstructionTimespan": {
    "message": "Ûśê T́îḿêśp̂án̂ ŕêṕôŕt̂ś t̂ó..."
  },
  "flow-report/src/i18n/ui-strings.js | helpUseCaseNavigation1": {
    "message": "Ôb́t̂áîń â Ĺîǵĥt́ĥóûśê Ṕêŕf̂ór̂ḿâńĉé ŝćôŕê."
  },
  "flow-report/src/i18n/ui-strings.js | helpUseCaseNavigation2": {
    "message": "M̂éâśûŕê ṕâǵê ĺôád̂ Ṕêŕf̂ór̂ḿâńĉé m̂ét̂ŕîćŝ śûćĥ áŝ Ĺâŕĝéŝt́ Ĉón̂t́êńt̂f́ûĺ P̂áîńt̂ án̂d́ Ŝṕêéd̂ Ín̂d́êx́."
  },
  "flow-report/src/i18n/ui-strings.js | helpUseCaseNavigation3": {
    "message": "Âśŝéŝś P̂ŕôǵr̂éŝśîv́ê Ẃêb́ Âṕp̂ ćâṕâb́îĺît́îéŝ."
  },
  "flow-report/src/i18n/ui-strings.js | helpUseCaseSnapshot1": {
    "message": "F̂ín̂d́ âćĉéŝśîb́îĺît́ŷ íŝśûéŝ ín̂ śîńĝĺê ṕâǵê áp̂ṕl̂íĉát̂íôńŝ ór̂ ćôḿp̂ĺêx́ f̂ór̂ḿŝ."
  },
  "flow-report/src/i18n/ui-strings.js | helpUseCaseSnapshot2": {
    "message": "Êv́âĺûát̂é b̂éŝt́ p̂ŕâćt̂íĉéŝ óf̂ ḿêńûś âńd̂ ÚÎ él̂ém̂én̂t́ŝ h́îd́d̂én̂ b́êh́îńd̂ ín̂t́êŕâćt̂íôń."
  },
  "flow-report/src/i18n/ui-strings.js | helpUseCaseTimespan1": {
    "message": "M̂éâśûŕê ĺâýôút̂ śĥíf̂t́ŝ án̂d́ Ĵáv̂áŜćr̂íp̂t́ êx́êćût́îón̂ t́îḿê ón̂ á ŝér̂íêś ôf́ îńt̂ér̂áĉt́îón̂ś."
  },
  "flow-report/src/i18n/ui-strings.js | helpUseCaseTimespan2": {
    "message": "D̂íŝćôv́êŕ p̂ér̂f́ôŕm̂án̂ćê óp̂ṕôŕt̂ún̂ít̂íêś t̂ó îḿp̂ŕôv́ê t́ĥé êx́p̂ér̂íêńĉé f̂ór̂ ĺôńĝ-ĺîv́êd́ p̂áĝéŝ án̂d́ ŝín̂ǵl̂é-p̂áĝé âṕp̂ĺîćât́îón̂ś."
  },
  "flow-report/src/i18n/ui-strings.js | highestImpact": {
    "message": "Ĥíĝh́êśt̂ ím̂ṕâćt̂"
  },
  "flow-report/src/i18n/ui-strings.js | informativeAuditCount": {
    "message": "{numInformative, plural,\n    =1 {{numInformative} îńf̂ór̂ḿât́îv́ê áûd́ît́}\n    other {{numInformative} îńf̂ór̂ḿât́îv́ê áûd́ît́ŝ}\n  }"
  },
  "flow-report/src/i18n/ui-strings.js | mobile": {
    "message": "M̂ób̂íl̂é"
  },
  "flow-report/src/i18n/ui-strings.js | navigationDescription": {
    "message": "P̂áĝé l̂óâd́"
  },
  "flow-report/src/i18n/ui-strings.js | navigationLongDescription": {
    "message": "N̂áv̂íĝát̂íôń r̂ép̂ór̂t́ŝ án̂ál̂ýẑé â śîńĝĺê ṕâǵê ĺôád̂, éx̂áĉt́l̂ý l̂ík̂é t̂h́ê ór̂íĝín̂ál̂ Ĺîǵĥt́ĥóûśê ŕêṕôŕt̂ś."
  },
  "flow-report/src/i18n/ui-strings.js | navigationReport": {
    "message": "N̂áv̂íĝát̂íôń r̂ép̂ór̂t́"
  },
  "flow-report/src/i18n/ui-strings.js | navigationReportCount": {
    "message": "{numNavigation, plural,\n    =1 {{numNavigation} n̂áv̂íĝát̂íôń r̂ép̂ór̂t́}\n    other {{numNavigation} n̂áv̂íĝát̂íôń r̂ép̂ór̂t́ŝ}\n  }"
  },
  "flow-report/src/i18n/ui-strings.js | passableAuditCount": {
    "message": "{numPassableAudits, plural,\n    =1 {{numPassableAudits} p̂áŝśâb́l̂é âúd̂ít̂}\n    other {{numPassableAudits} ṕâśŝáb̂ĺê áûd́ît́ŝ}\n  }"
  },
  "flow-report/src/i18n/ui-strings.js | passedAuditCount": {
    "message": "{numPassed, plural,\n    =1 {{numPassed} âúd̂ít̂ ṕâśŝéd̂}\n    other {{numPassed} áûd́ît́ŝ ṕâśŝéd̂}\n  }"
  },
  "flow-report/src/i18n/ui-strings.js | ratingAverage": {
    "message": "Âv́êŕâǵê"
  },
  "flow-report/src/i18n/ui-strings.js | ratingError": {
    "message": "Êŕr̂ór̂"
  },
  "flow-report/src/i18n/ui-strings.js | ratingFail": {
    "message": "P̂óôŕ"
  },
  "flow-report/src/i18n/ui-strings.js | ratingPass": {
    "message": "Ĝóôd́"
  },
  "flow-report/src/i18n/ui-strings.js | save": {
    "message": "Ŝáv̂é"
  },
  "flow-report/src/i18n/ui-strings.js | snapshotDescription": {
    "message": "Ĉáp̂t́ûŕêd́ ŝt́ât́ê óf̂ ṕâǵê"
  },
  "flow-report/src/i18n/ui-strings.js | snapshotLongDescription": {
    "message": "Ŝńâṕŝh́ôt́ r̂ép̂ór̂t́ŝ án̂ál̂ýẑé t̂h́ê ṕâǵê ín̂ á p̂ár̂t́îćûĺâŕ ŝt́ât́ê, t́ŷṕîćâĺl̂ý âf́t̂ér̂ úŝér̂ ín̂t́êŕâćt̂íôńŝ."
  },
  "flow-report/src/i18n/ui-strings.js | snapshotReport": {
    "message": "Ŝńâṕŝh́ôt́ r̂ép̂ór̂t́"
  },
  "flow-report/src/i18n/ui-strings.js | snapshotReportCount": {
    "message": "{numSnapshot, plural,\n    =1 {{numSnapshot} ŝńâṕŝh́ôt́ r̂ép̂ór̂t́}\n    other {{numSnapshot} ŝńâṕŝh́ôt́ r̂ép̂ór̂t́ŝ}\n  }"
  },
  "flow-report/src/i18n/ui-strings.js | summary": {
    "message": "Ŝúm̂ḿâŕŷ"
  },
  "flow-report/src/i18n/ui-strings.js | timespanDescription": {
    "message": "Ûśêŕ îńt̂ér̂áĉt́îón̂ś"
  },
  "flow-report/src/i18n/ui-strings.js | timespanLongDescription": {
    "message": "T̂ím̂éŝṕâń r̂ép̂ór̂t́ŝ án̂ál̂ýẑé âń âŕb̂ít̂ŕâŕŷ ṕêŕîód̂ óf̂ t́îḿê, t́ŷṕîćâĺl̂ý ĉón̂t́âín̂ín̂ǵ ûśêŕ îńt̂ér̂áĉt́îón̂ś."
  },
  "flow-report/src/i18n/ui-strings.js | timespanReport": {
    "message": "T̂ím̂éŝṕâń r̂ép̂ór̂t́"
  },
  "flow-report/src/i18n/ui-strings.js | timespanReportCount": {
    "message": "{numTimespan, plural,\n    =1 {{numTimespan} t̂ím̂éŝṕâń r̂ép̂ór̂t́}\n    other {{numTimespan} t̂ím̂éŝṕâń r̂ép̂ór̂t́ŝ}\n  }"
  },
  "flow-report/src/i18n/ui-strings.js | title": {
    "message": "L̂íĝh́t̂h́ôúŝé Ûśêŕ F̂ĺôẃ R̂ép̂ór̂t́"
  },
  "node_modules/lighthouse-stack-packs/packs/amp.js | efficient-animated-content": {
    "message": "F̂ór̂ án̂ím̂át̂éd̂ ćôńt̂én̂t́, ûśê [`amp-anim`](https://amp.dev/documentation/components/amp-anim/) t́ô ḿîńîḿîźê ĆP̂Ú ûśâǵê ẃĥén̂ t́ĥé ĉón̂t́êńt̂ íŝ óf̂f́ŝćr̂éêń."
  },
  "node_modules/lighthouse-stack-packs/packs/amp.js | modern-image-formats": {
    "message": "Ĉón̂śîd́êŕ d̂íŝṕl̂áŷín̂ǵ âĺl̂ [`amp-img`](https://amp.dev/documentation/components/amp-img/?format=websites) ćôḿp̂ón̂én̂t́ŝ ín̂ Ẃêb́P̂ f́ôŕm̂át̂ś ŵh́îĺê śp̂éĉíf̂ýîńĝ án̂ áp̂ṕr̂óp̂ŕîát̂é f̂ál̂ĺb̂áĉḱ f̂ór̂ ót̂h́êŕ b̂ŕôẃŝér̂ś. [L̂éâŕn̂ ḿôŕê](https://amp.dev/documentation/components/amp-img/#example:-specifying-a-fallback-image)."
  },
  "node_modules/lighthouse-stack-packs/packs/amp.js | offscreen-images": {
    "message": "Êńŝúr̂é t̂h́ât́ ŷóû ár̂é ûśîńĝ [`amp-img`](https://amp.dev/documentation/components/amp-img/?format=websites) f́ôŕ îḿâǵêś t̂ó âút̂óm̂át̂íĉál̂ĺŷ ĺâźŷ-ĺôád̂. [Ĺêár̂ń m̂ór̂é](https://amp.dev/documentation/guides-and-tutorials/develop/media_iframes_3p/?format=websites#images)."
  },
  "node_modules/lighthouse-stack-packs/packs/amp.js | render-blocking-resources": {
    "message": "Ûśê t́ôól̂ś ŝúĉh́ âś [ÂḾP̂ Óp̂t́îḿîźêŕ](https://github.com/ampproject/amp-toolbox/tree/master/packages/optimizer) t̂ó [ŝér̂v́êŕ-ŝíd̂é r̂én̂d́êŕ ÂḾP̂ ĺâýôút̂ś](https://amp.dev/documentation/guides-and-tutorials/optimize-and-measure/server-side-rendering/)."
  },
  "node_modules/lighthouse-stack-packs/packs/amp.js | unminified-css": {
    "message": "R̂éf̂ér̂ t́ô t́ĥé [ÂḾP̂ d́ôćûḿêńt̂át̂íôń](https://amp.dev/documentation/guides-and-tutorials/develop/style_and_layout/style_pages/) t̂ó êńŝúr̂é âĺl̂ śt̂ýl̂éŝ ár̂é ŝúp̂ṕôŕt̂éd̂."
  },
  "node_modules/lighthouse-stack-packs/packs/amp.js | uses-responsive-images": {
    "message": "T̂h́ê [`amp-img`](https://amp.dev/documentation/components/amp-img/?format=websites) ćôḿp̂ón̂én̂t́ ŝúp̂ṕôŕt̂ś t̂h́ê [`srcset`](https://web.dev/use-srcset-to-automatically-choose-the-right-image/) át̂t́r̂íb̂út̂é t̂ó ŝṕêćîf́ŷ ẃĥíĉh́ îḿâǵê áŝśêt́ŝ t́ô úŝé b̂áŝéd̂ ón̂ t́ĥé ŝćr̂éêń ŝíẑé. [L̂éâŕn̂ ḿôŕê](https://amp.dev/documentation/guides-and-tutorials/develop/style_and_layout/art_direction/)."
  },
  "node_modules/lighthouse-stack-packs/packs/angular.js | dom-size": {
    "message": "Ĉón̂śîd́êŕ v̂ír̂t́ûál̂ śĉŕôĺl̂ín̂ǵ ŵít̂h́ t̂h́ê Ćôḿp̂ón̂én̂t́ D̂év̂ Ḱît́ (ĈD́K̂) íf̂ v́êŕŷ ĺâŕĝé l̂íŝt́ŝ ár̂é b̂éîńĝ ŕêńd̂ér̂éd̂. [Ĺêár̂ń m̂ór̂é](https://web.dev/virtualize-lists-with-angular-cdk/)."
  },
  "node_modules/lighthouse-stack-packs/packs/angular.js | total-byte-weight": {
    "message": "Âṕp̂ĺŷ [ŕôút̂é-l̂év̂él̂ ćôd́ê śp̂ĺît́t̂ín̂ǵ](https://web.dev/route-level-code-splitting-in-angular/) t̂ó m̂ín̂ím̂íẑé t̂h́ê śîźê óf̂ ýôúr̂ J́âv́âŚĉŕîṕt̂ b́ûńd̂ĺêś. Âĺŝó, ĉón̂śîd́êŕ p̂ŕêćâćĥín̂ǵ âśŝét̂ś ŵít̂h́ t̂h́ê [Án̂ǵûĺâŕ ŝér̂v́îćê ẃôŕk̂ér̂](https://web.dev/precaching-with-the-angular-service-worker/)."
  },
  "node_modules/lighthouse-stack-packs/packs/angular.js | unminified-warning": {
    "message": "Îf́ ŷóû ár̂é ûśîńĝ Án̂ǵûĺâŕ ĈĹÎ, én̂śûŕê t́ĥát̂ b́ûíl̂d́ŝ ár̂é ĝén̂ér̂át̂éd̂ ín̂ ṕr̂ód̂úĉt́îón̂ ḿôd́ê. [Ĺêár̂ń m̂ór̂é](https://angular.io/guide/deployment#enable-runtime-production-mode)."
  },
  "node_modules/lighthouse-stack-packs/packs/angular.js | unused-javascript": {
    "message": "Îf́ ŷóû ár̂é ûśîńĝ Án̂ǵûĺâŕ ĈĹÎ, ín̂ćl̂úd̂é ŝóûŕĉé m̂áp̂ś îń ŷóûŕ p̂ŕôd́ûćt̂íôń b̂úîĺd̂ t́ô ín̂śp̂éĉt́ ŷóûŕ b̂ún̂d́l̂éŝ. [Ĺêár̂ń m̂ór̂é](https://angular.io/guide/deployment#inspect-the-bundles)."
  },
  "node_modules/lighthouse-stack-packs/packs/angular.js | uses-rel-preload": {
    "message": "P̂ŕêĺôád̂ ŕôút̂éŝ áĥéâd́ ôf́ t̂ím̂é t̂ó ŝṕêéd̂ úp̂ ńâv́îǵât́îón̂. [Ĺêár̂ń m̂ór̂é](https://web.dev/route-preloading-in-angular/)."
  },
  "node_modules/lighthouse-stack-packs/packs/angular.js | uses-responsive-images": {
    "message": "Ĉón̂śîd́êŕ ûśîńĝ t́ĥé `BreakpointObserver` ût́îĺît́ŷ ín̂ t́ĥé Ĉóm̂ṕôńêńt̂ D́êv́ K̂ít̂ (ĆD̂Ḱ) t̂ó m̂án̂áĝé îḿâǵê b́r̂éâḱp̂óîńt̂ś. [L̂éâŕn̂ ḿôŕê](https://material.angular.io/cdk/layout/overview)."
  },
  "node_modules/lighthouse-stack-packs/packs/drupal.js | efficient-animated-content": {
    "message": "Ĉón̂śîd́êŕ ûṕl̂óâd́îńĝ ýôúr̂ ǴÎF́ t̂ó â śêŕv̂íĉé ŵh́îćĥ ẃîĺl̂ ḿâḱê ít̂ áv̂áîĺâb́l̂é t̂ó êḿb̂éd̂ áŝ án̂ H́T̂ḾL̂5 v́îd́êó."
  },
  "node_modules/lighthouse-stack-packs/packs/drupal.js | font-display": {
    "message": "Ŝṕêćîf́ŷ `@font-display` ẃĥén̂ d́êf́îńîńĝ ćûśt̂óm̂ f́ôńt̂ś îń ŷóûŕ t̂h́êḿê."
  },
  "node_modules/lighthouse-stack-packs/packs/drupal.js | modern-image-formats": {
    "message": "Ĉón̂śîd́êŕ ĉón̂f́îǵûŕîńĝ [Ẃêb́P̂ ím̂áĝé f̂ór̂ḿât́ŝ ẃît́ĥ á Ĉón̂v́êŕt̂ ím̂áĝé ŝt́ŷĺê](https://www.drupal.org/docs/core-modules-and-themes/core-modules/image-module/working-with-images#styles) ón̂ ýôúr̂ śît́ê."
  },
  "node_modules/lighthouse-stack-packs/packs/drupal.js | offscreen-images": {
    "message": "Îńŝt́âĺl̂ [á D̂ŕûṕâĺ m̂ód̂úl̂é](https://www.drupal.org/project/project_module?f%5B0%5D=&f%5B1%5D=&f%5B2%5D=im_vid_3%3A67&f%5B3%5D=&f%5B4%5D=sm_field_project_type%3Afull&f%5B5%5D=&f%5B6%5D=&text=%22lazy+load%22&solrsort=iss_project_release_usage+desc&op=Search) t̂h́ât́ ĉán̂ ĺâźŷ ĺôád̂ ím̂áĝéŝ. Śûćĥ ḿôd́ûĺêś p̂ŕôv́îd́ê t́ĥé âb́îĺît́ŷ t́ô d́êf́êŕ âńŷ óf̂f́ŝćr̂éêń îḿâǵêś t̂ó îḿp̂ŕôv́ê ṕêŕf̂ór̂ḿâńĉé."
  },
  "node_modules/lighthouse-stack-packs/packs/drupal.js | render-blocking-resources": {
    "message": "Ĉón̂śîd́êŕ ûśîńĝ á m̂ód̂úl̂é t̂ó îńl̂ín̂é ĉŕît́îćâĺ ĈŚŜ án̂d́ Ĵáv̂áŜćr̂íp̂t́, ôŕ p̂ót̂én̂t́îál̂ĺŷ ĺôád̂ áŝśêt́ŝ áŝýn̂ćĥŕôńôúŝĺŷ v́îá Ĵáv̂áŜćr̂íp̂t́ ŝúĉh́ âś t̂h́ê [Ád̂v́âńĉéd̂ ĆŜŚ/ĴŚ Âǵĝŕêǵât́îón̂](https://www.drupal.org/project/advagg) ḿôd́ûĺê. B́êẃâŕê t́ĥát̂ óp̂t́îḿîźât́îón̂ś p̂ŕôv́îd́êd́ b̂ý t̂h́îś m̂ód̂úl̂é m̂áŷ b́r̂éâḱ ŷóûŕ ŝít̂é, ŝó ŷóû ẃîĺl̂ ĺîḱêĺŷ ńêéd̂ t́ô ḿâḱê ćôd́ê ćĥán̂ǵêś."
  },
  "node_modules/lighthouse-stack-packs/packs/drupal.js | server-response-time": {
    "message": "T̂h́êḿêś, m̂ód̂úl̂éŝ, án̂d́ ŝér̂v́êŕ ŝṕêćîf́îćât́îón̂ś âĺl̂ ćôńt̂ŕîb́ût́ê t́ô śêŕv̂ér̂ ŕêśp̂ón̂śê t́îḿê. Ćôńŝíd̂ér̂ f́îńd̂ín̂ǵ â ḿôŕê óp̂t́îḿîźêd́ t̂h́êḿê, ćâŕêf́ûĺl̂ý ŝél̂éĉt́îńĝ án̂ óp̂t́îḿîźât́îón̂ ḿôd́ûĺê, án̂d́/ôŕ ûṕĝŕâd́îńĝ ýôúr̂ śêŕv̂ér̂. Ýôúr̂ h́ôśt̂ín̂ǵ ŝér̂v́êŕŝ śĥóûĺd̂ ḿâḱê úŝé ôf́ P̂H́P̂ óp̂ćôd́ê ćâćĥín̂ǵ, m̂ém̂ór̂ý-ĉáĉh́îńĝ t́ô ŕêd́ûćê d́ât́âb́âśê q́ûér̂ý t̂ím̂éŝ śûćĥ áŝ Ŕêd́îś ôŕ M̂ém̂ćâćĥéd̂, áŝ ẃêĺl̂ áŝ óp̂t́îḿîźêd́ âṕp̂ĺîćât́îón̂ ĺôǵîć t̂ó p̂ŕêṕâŕê ṕâǵêś f̂áŝt́êŕ."
  },
  "node_modules/lighthouse-stack-packs/packs/drupal.js | total-byte-weight": {
    "message": "Ĉón̂śîd́êŕ ûśîńĝ [Ŕêśp̂ón̂śîv́ê Ím̂áĝé Ŝt́ŷĺêś](https://www.drupal.org/docs/8/mobile-guide/responsive-images-in-drupal-8) t̂ó r̂éd̂úĉé t̂h́ê śîźê óf̂ ím̂áĝéŝ ĺôád̂éd̂ ón̂ ýôúr̂ ṕâǵê. Íf̂ ýôú âŕê úŝín̂ǵ V̂íêẃŝ t́ô śĥóŵ ḿûĺt̂íp̂ĺê ćôńt̂én̂t́ ît́êḿŝ ón̂ á p̂áĝé, ĉón̂śîd́êŕ îḿp̂ĺêḿêńt̂ín̂ǵ p̂áĝín̂át̂íôń t̂ó l̂ím̂ít̂ t́ĥé n̂úm̂b́êŕ ôf́ ĉón̂t́êńt̂ ít̂ém̂ś ŝh́ôẃn̂ ón̂ á ĝív̂én̂ ṕâǵê."
  },
  "node_modules/lighthouse-stack-packs/packs/drupal.js | unminified-css": {
    "message": "Êńŝúr̂é ŷóû h́âv́ê én̂áb̂ĺêd́ \"Âǵĝŕêǵât́ê ĆŜŚ f̂íl̂éŝ\" ín̂ t́ĥé \"Âd́m̂ín̂íŝt́r̂át̂íôń » Ĉón̂f́îǵûŕât́îón̂ » D́êv́êĺôṕm̂én̂t́\" p̂áĝé. Ŷóû ćâń âĺŝó ĉón̂f́îǵûŕê ḿôŕê ád̂v́âńĉéd̂ áĝǵr̂éĝát̂íôń ôṕt̂íôńŝ t́ĥŕôúĝh́ [âd́d̂ít̂íôńâĺ m̂ód̂úl̂éŝ](https://www.drupal.org/project/project_module?f%5B0%5D=&f%5B1%5D=&f%5B2%5D=im_vid_3%3A123&f%5B3%5D=&f%5B4%5D=sm_field_project_type%3Afull&f%5B5%5D=&f%5B6%5D=&text=css+aggregation&solrsort=iss_project_release_usage+desc&op=Search) t́ô śp̂éêd́ ûṕ ŷóûŕ ŝít̂é b̂ý ĉón̂ćât́êńât́îńĝ, ḿîńîf́ŷín̂ǵ, âńd̂ ćôḿp̂ŕêśŝín̂ǵ ŷóûŕ ĈŚŜ śt̂ýl̂éŝ."
  },
  "node_modules/lighthouse-stack-packs/packs/drupal.js | unminified-javascript": {
    "message": "Êńŝúr̂é ŷóû h́âv́ê én̂áb̂ĺêd́ \"Âǵĝŕêǵât́ê J́âv́âŚĉŕîṕt̂ f́îĺêś\" îń t̂h́ê \"Ád̂ḿîńîśt̂ŕât́îón̂ » Ćôńf̂íĝúr̂át̂íôń » D̂év̂él̂óp̂ḿêńt̂\" ṕâǵê. Ýôú ĉán̂ ál̂śô ćôńf̂íĝúr̂é m̂ór̂é âd́v̂án̂ćêd́ âǵĝŕêǵât́îón̂ óp̂t́îón̂ś t̂h́r̂óûǵĥ [ád̂d́ît́îón̂ál̂ ḿôd́ûĺêś](https://www.drupal.org/project/project_module?f%5B0%5D=&f%5B1%5D=&f%5B2%5D=im_vid_3%3A123&f%5B3%5D=&f%5B4%5D=sm_field_project_type%3Afull&f%5B5%5D=&f%5B6%5D=&text=javascript+aggregation&solrsort=iss_project_release_usage+desc&op=Search) t̂ó ŝṕêéd̂ úp̂ ýôúr̂ śît́ê b́ŷ ćôńĉát̂én̂át̂ín̂ǵ, m̂ín̂íf̂ýîńĝ, án̂d́ ĉóm̂ṕr̂éŝśîńĝ ýôúr̂ J́âv́âŚĉŕîṕt̂ áŝśêt́ŝ."
  },
  "node_modules/lighthouse-stack-packs/packs/drupal.js | unused-css-rules": {
    "message": "Ĉón̂śîd́êŕ r̂ém̂óv̂ín̂ǵ ûńûśêd́ ĈŚŜ ŕûĺêś âńd̂ ón̂ĺŷ át̂t́âćĥ t́ĥé n̂éêd́êd́ D̂ŕûṕâĺ l̂íb̂ŕâŕîéŝ t́ô t́ĥé r̂él̂év̂án̂t́ p̂áĝé ôŕ ĉóm̂ṕôńêńt̂ ín̂ á p̂áĝé. Ŝéê t́ĥé [D̂ŕûṕâĺ d̂óĉúm̂én̂t́ât́îón̂ ĺîńk̂](https://www.drupal.org/docs/8/creating-custom-modules/adding-stylesheets-css-and-javascript-js-to-a-drupal-8-module#library) f́ôŕ d̂ét̂áîĺŝ. T́ô íd̂én̂t́îf́ŷ át̂t́âćĥéd̂ ĺîb́r̂ár̂íêś t̂h́ât́ âŕê ád̂d́îńĝ éx̂t́r̂án̂éôúŝ ĆŜŚ, t̂ŕŷ ŕûńn̂ín̂ǵ [ĉód̂é ĉóv̂ér̂áĝé](https://developers.google.com/web/updates/2017/04/devtools-release-notes#coverage) îń Ĉh́r̂óm̂é D̂év̂T́ôól̂ś. Ŷóû ćâń îd́êńt̂íf̂ý t̂h́ê t́ĥém̂é/m̂ód̂úl̂é r̂éŝṕôńŝíb̂ĺê f́r̂óm̂ t́ĥé ÛŔL̂ óf̂ t́ĥé ŝt́ŷĺêśĥéêt́ ŵh́êń ĈŚŜ áĝǵr̂éĝát̂íôń îś d̂íŝáb̂ĺêd́ îń ŷóûŕ D̂ŕûṕâĺ ŝít̂é. L̂óôḱ ôút̂ f́ôŕ t̂h́êḿêś/m̂ód̂úl̂éŝ t́ĥát̂ h́âv́ê ḿâńŷ śt̂ýl̂éŝh́êét̂ś îń t̂h́ê ĺîśt̂ ẃĥíĉh́ ĥáv̂é â ĺôt́ ôf́ r̂éd̂ ín̂ ćôd́ê ćôv́êŕâǵê. Á t̂h́êḿê/ḿôd́ûĺê śĥóûĺd̂ ón̂ĺŷ én̂q́ûéûé â śt̂ýl̂éŝh́êét̂ íf̂ ít̂ íŝ áĉt́ûál̂ĺŷ úŝéd̂ ón̂ t́ĥé p̂áĝé."
  },
  "node_modules/lighthouse-stack-packs/packs/drupal.js | unused-javascript": {
    "message": "Ĉón̂śîd́êŕ r̂ém̂óv̂ín̂ǵ ûńûśêd́ Ĵáv̂áŜćr̂íp̂t́ âśŝét̂ś âńd̂ ón̂ĺŷ át̂t́âćĥ t́ĥé n̂éêd́êd́ D̂ŕûṕâĺ l̂íb̂ŕâŕîéŝ t́ô t́ĥé r̂él̂év̂án̂t́ p̂áĝé ôŕ ĉóm̂ṕôńêńt̂ ín̂ á p̂áĝé. Ŝéê t́ĥé [D̂ŕûṕâĺ d̂óĉúm̂én̂t́ât́îón̂ ĺîńk̂](https://www.drupal.org/docs/8/creating-custom-modules/adding-stylesheets-css-and-javascript-js-to-a-drupal-8-module#library) f́ôŕ d̂ét̂áîĺŝ. T́ô íd̂én̂t́îf́ŷ át̂t́âćĥéd̂ ĺîb́r̂ár̂íêś t̂h́ât́ âŕê ád̂d́îńĝ éx̂t́r̂án̂éôúŝ J́âv́âŚĉŕîṕt̂, t́r̂ý r̂ún̂ńîńĝ [ćôd́ê ćôv́êŕâǵê](https://developers.google.com/web/updates/2017/04/devtools-release-notes#coverage) ín̂ Ćĥŕôḿê D́êv́T̂óôĺŝ. Ýôú ĉán̂ íd̂én̂t́îf́ŷ t́ĥé t̂h́êḿê/ḿôd́ûĺê ŕêśp̂ón̂śîb́l̂é f̂ŕôḿ t̂h́ê ÚR̂Ĺ ôf́ t̂h́ê śĉŕîṕt̂ ẃĥén̂ J́âv́âŚĉŕîṕt̂ áĝǵr̂éĝát̂íôń îś d̂íŝáb̂ĺêd́ îń ŷóûŕ D̂ŕûṕâĺ ŝít̂é. L̂óôḱ ôút̂ f́ôŕ t̂h́êḿêś/m̂ód̂úl̂éŝ t́ĥát̂ h́âv́ê ḿâńŷ śĉŕîṕt̂ś îń t̂h́ê ĺîśt̂ ẃĥíĉh́ ĥáv̂é â ĺôt́ ôf́ r̂éd̂ ín̂ ćôd́ê ćôv́êŕâǵê. Á t̂h́êḿê/ḿôd́ûĺê śĥóûĺd̂ ón̂ĺŷ én̂q́ûéûé â śĉŕîṕt̂ íf̂ ít̂ íŝ áĉt́ûál̂ĺŷ úŝéd̂ ón̂ t́ĥé p̂áĝé."
  },
  "node_modules/lighthouse-stack-packs/packs/drupal.js | uses-long-cache-ttl": {
    "message": "Ŝét̂ t́ĥé \"B̂ŕôẃŝér̂ án̂d́ p̂ŕôx́ŷ ćâćĥé m̂áx̂ím̂úm̂ áĝé\" îń t̂h́ê \"Ád̂ḿîńîśt̂ŕât́îón̂ » Ćôńf̂íĝúr̂át̂íôń » D̂év̂él̂óp̂ḿêńt̂\" ṕâǵê. Ŕêád̂ áb̂óût́ [D̂ŕûṕâĺ ĉáĉh́ê án̂d́ ôṕt̂ím̂íẑín̂ǵ f̂ór̂ ṕêŕf̂ór̂ḿâńĉé](https://www.drupal.org/docs/7/managing-site-performance-and-scalability/caching-to-improve-performance/caching-overview#s-drupal-performance-resources)."
  },
  "node_modules/lighthouse-stack-packs/packs/drupal.js | uses-optimized-images": {
    "message": "Ĉón̂śîd́êŕ ûśîńĝ [á m̂ód̂úl̂é](https://www.drupal.org/project/project_module?f%5B0%5D=&f%5B1%5D=&f%5B2%5D=im_vid_3%3A123&f%5B3%5D=&f%5B4%5D=sm_field_project_type%3Afull&f%5B5%5D=&f%5B6%5D=&text=optimize+images&solrsort=iss_project_release_usage+desc&op=Search) t̂h́ât́ âút̂óm̂át̂íĉál̂ĺŷ óp̂t́îḿîźêś âńd̂ ŕêd́ûćêś t̂h́ê śîźê óf̂ ím̂áĝéŝ úp̂ĺôád̂éd̂ t́ĥŕôúĝh́ t̂h́ê śît́ê ẃĥíl̂é r̂ét̂áîńîńĝ q́ûál̂ít̂ý. Âĺŝó, êńŝúr̂é ŷóû ár̂é ûśîńĝ t́ĥé n̂át̂ív̂é [R̂éŝṕôńŝív̂é Îḿâǵê Śt̂ýl̂éŝ](https://www.drupal.org/docs/8/mobile-guide/responsive-images-in-drupal-8) ṕr̂óv̂íd̂éd̂ f́r̂óm̂ D́r̂úp̂ál̂ (áv̂áîĺâb́l̂é îń D̂ŕûṕâĺ 8 âńd̂ áb̂óv̂é) f̂ór̂ ál̂ĺ îḿâǵêś r̂én̂d́êŕêd́ ôń t̂h́ê śît́ê."
  },
  "node_modules/lighthouse-stack-packs/packs/drupal.js | uses-rel-preconnect": {
    "message": "P̂ŕêćôńn̂éĉt́ ôŕ d̂ńŝ-ṕr̂éf̂ét̂ćĥ ŕêśôúr̂ćê h́îńt̂ś ĉán̂ b́ê ád̂d́êd́ b̂ý îńŝt́âĺl̂ín̂ǵ âńd̂ ćôńf̂íĝúr̂ín̂ǵ [â ḿôd́ûĺê](https://www.drupal.org/project/project_module?f%5B0%5D=&f%5B1%5D=&f%5B2%5D=&f%5B3%5D=&f%5B4%5D=sm_field_project_type%3Afull&f%5B5%5D=&f%5B6%5D=&text=dns-prefetch&solrsort=iss_project_release_usage+desc&op=Search) t́ĥát̂ ṕr̂óv̂íd̂éŝ f́âćîĺît́îéŝ f́ôŕ ûśêŕ âǵêńt̂ ŕêśôúr̂ćê h́îńt̂ś."
  },
  "node_modules/lighthouse-stack-packs/packs/drupal.js | uses-responsive-images": {
    "message": "Êńŝúr̂é t̂h́ât́ ŷóû ár̂é ûśîńĝ t́ĥé n̂át̂ív̂é [R̂éŝṕôńŝív̂é Îḿâǵê Śt̂ýl̂éŝ](https://www.drupal.org/docs/8/mobile-guide/responsive-images-in-drupal-8) ṕr̂óv̂íd̂éd̂ f́r̂óm̂ D́r̂úp̂ál̂ (áv̂áîĺâb́l̂é îń D̂ŕûṕâĺ 8 âńd̂ áb̂óv̂é). Ûśê t́ĥé R̂éŝṕôńŝív̂é Îḿâǵê Śt̂ýl̂éŝ ẃĥén̂ ŕêńd̂ér̂ín̂ǵ îḿâǵê f́îél̂d́ŝ t́ĥŕôúĝh́ v̂íêẃ m̂ód̂éŝ, v́îéŵś, ôŕ îḿâǵêś ûṕl̂óâd́êd́ t̂h́r̂óûǵĥ t́ĥé ŴÝŜÍŴÝĜ éd̂ít̂ór̂."
  },
  "node_modules/lighthouse-stack-packs/packs/ezoic.js | font-display": {
    "message": "Ûśê [Éẑóîć L̂éâṕ](https://pubdash.ezoic.com/speed) âńd̂ én̂áb̂ĺê `Optimize Fonts` t́ô áût́ôḿât́îćâĺl̂ý l̂év̂ér̂áĝé t̂h́ê `font-display` ĆŜŚ f̂éât́ûŕê t́ô én̂śûŕê t́êx́t̂ íŝ úŝér̂-v́îśîb́l̂é ŵh́îĺê ẃêb́f̂ón̂t́ŝ ár̂é l̂óâd́îńĝ."
  },
  "node_modules/lighthouse-stack-packs/packs/ezoic.js | modern-image-formats": {
    "message": "Ûśê [Éẑóîć L̂éâṕ](https://pubdash.ezoic.com/speed) âńd̂ én̂áb̂ĺê `Next-Gen Formats` t́ô ćôńv̂ér̂t́ îḿâǵêś t̂ó Ŵéb̂Ṕ."
  },
  "node_modules/lighthouse-stack-packs/packs/ezoic.js | offscreen-images": {
    "message": "Ûśê [Éẑóîć L̂éâṕ](https://pubdash.ezoic.com/speed) âńd̂ én̂áb̂ĺê `Lazy Load Images` t́ô d́êf́êŕ l̂óâd́îńĝ óf̂f́-ŝćr̂éêń îḿâǵêś ûńt̂íl̂ t́ĥéŷ ár̂é n̂éêd́êd́."
  },
  "node_modules/lighthouse-stack-packs/packs/ezoic.js | render-blocking-resources": {
    "message": "Ûśê [Éẑóîć L̂éâṕ](https://pubdash.ezoic.com/speed) âńd̂ én̂áb̂ĺê `Critical CSS` án̂d́ `Script Delay` t̂ó d̂éf̂ér̂ ńôń-ĉŕît́îćâĺ ĴŚ/ĈŚŜ."
  },
  "node_modules/lighthouse-stack-packs/packs/ezoic.js | server-response-time": {
    "message": "Ûśê [Éẑóîć Ĉĺôúd̂ Ćâćĥín̂ǵ](https://pubdash.ezoic.com/speed/caching) t̂ó ĉáĉh́ê ýôúr̂ ćôńt̂én̂t́ âćr̂óŝś ôúr̂ ẃôŕl̂d́ ŵíd̂é n̂ét̂ẃôŕk̂, ím̂ṕr̂óv̂ín̂ǵ t̂ím̂é t̂ó f̂ír̂śt̂ b́ŷt́ê."
  },
  "node_modules/lighthouse-stack-packs/packs/ezoic.js | unminified-css": {
    "message": "Ûśê [Éẑóîć L̂éâṕ](https://pubdash.ezoic.com/speed) âńd̂ én̂áb̂ĺê `Minify CSS` t́ô áût́ôḿât́îćâĺl̂ý m̂ín̂íf̂ý ŷóûŕ ĈŚŜ t́ô ŕêd́ûćê ńêt́ŵór̂ḱ p̂áŷĺôád̂ śîźêś."
  },
  "node_modules/lighthouse-stack-packs/packs/ezoic.js | unminified-javascript": {
    "message": "Ûśê [Éẑóîć L̂éâṕ](https://pubdash.ezoic.com/speed) âńd̂ én̂áb̂ĺê `Minify Javascript` t́ô áût́ôḿât́îćâĺl̂ý m̂ín̂íf̂ý ŷóûŕ ĴŚ t̂ó r̂éd̂úĉé n̂ét̂ẃôŕk̂ ṕâýl̂óâd́ ŝíẑéŝ."
  },
  "node_modules/lighthouse-stack-packs/packs/ezoic.js | unused-css-rules": {
    "message": "Ûśê [Éẑóîć L̂éâṕ](https://pubdash.ezoic.com/speed) âńd̂ én̂áb̂ĺê `Remove Unused CSS` t́ô h́êĺp̂ ẃît́ĥ t́ĥíŝ íŝśûé. Ît́ ŵíl̂ĺ îd́êńt̂íf̂ý t̂h́ê ĆŜŚ ĉĺâśŝéŝ t́ĥát̂ ár̂é âćt̂úâĺl̂ý ûśêd́ ôń êáĉh́ p̂áĝé ôf́ ŷóûŕ ŝít̂é, âńd̂ ŕêḿôv́ê án̂ý ôt́ĥér̂ś t̂ó k̂éêṕ t̂h́ê f́îĺê śîźê śm̂ál̂ĺ."
  },
  "node_modules/lighthouse-stack-packs/packs/ezoic.js | uses-long-cache-ttl": {
    "message": "Ûśê [Éẑóîć L̂éâṕ](https://pubdash.ezoic.com/speed) âńd̂ én̂áb̂ĺê `Efficient Static Cache Policy` t́ô śêt́ r̂éĉóm̂ḿêńd̂éd̂ v́âĺûéŝ ín̂ t́ĥé ĉáĉh́îńĝ h́êád̂ér̂ f́ôŕ ŝt́ât́îć âśŝéŝt́ŝ."
  },
  "node_modules/lighthouse-stack-packs/packs/ezoic.js | uses-optimized-images": {
    "message": "Ûśê [Éẑóîć L̂éâṕ](https://pubdash.ezoic.com/speed) âńd̂ én̂áb̂ĺê `Next-Gen Formats` t́ô ćôńv̂ér̂t́ îḿâǵêś t̂ó Ŵéb̂Ṕ."
  },
  "node_modules/lighthouse-stack-packs/packs/ezoic.js | uses-rel-preconnect": {
    "message": "Ûśê [Éẑóîć L̂éâṕ](https://pubdash.ezoic.com/speed) âńd̂ én̂áb̂ĺê `Pre-Connect Origins` t́ô áût́ôḿât́îćâĺl̂ý âd́d̂ `preconnect` ŕêśôúr̂ćê h́îńt̂ś t̂ó êśt̂áb̂ĺîśĥ éâŕl̂ý ĉón̂ńêćt̂íôńŝ t́ô ím̂ṕôŕt̂án̂t́ t̂h́îŕd̂-ṕâŕt̂ý ôŕîǵîńŝ."
  },
  "node_modules/lighthouse-stack-packs/packs/ezoic.js | uses-rel-preload": {
    "message": "Ûśê [Éẑóîć L̂éâṕ](https://pubdash.ezoic.com/speed) âńd̂ én̂áb̂ĺê `Preload Fonts` án̂d́ `Preload Background Images` t̂ó âd́d̂ `preload` ĺîńk̂ś t̂ó p̂ŕîór̂ít̂íẑé f̂ét̂ćĥín̂ǵ r̂éŝóûŕĉéŝ t́ĥát̂ ár̂é ĉúr̂ŕêńt̂ĺŷ ŕêq́ûéŝt́êd́ l̂át̂ér̂ ín̂ ṕâǵê ĺôád̂."
  },
  "node_modules/lighthouse-stack-packs/packs/ezoic.js | uses-responsive-images": {
    "message": "Ûśê [Éẑóîć L̂éâṕ](https://pubdash.ezoic.com/speed) âńd̂ én̂áb̂ĺê `Resize Images` t́ô ŕêśîźê ím̂áĝéŝ t́ô á d̂év̂íĉé âṕp̂ŕôṕr̂íât́ê śîźê, ŕêd́ûćîńĝ ńêt́ŵór̂ḱ p̂áŷĺôád̂ śîźêś."
  },
  "node_modules/lighthouse-stack-packs/packs/joomla.js | efficient-animated-content": {
    "message": "Ĉón̂śîd́êŕ ûṕl̂óâd́îńĝ ýôúr̂ ǴÎF́ t̂ó â śêŕv̂íĉé ŵh́îćĥ ẃîĺl̂ ḿâḱê ít̂ áv̂áîĺâb́l̂é t̂ó êḿb̂éd̂ áŝ án̂ H́T̂ḾL̂5 v́îd́êó."
  },
  "node_modules/lighthouse-stack-packs/packs/joomla.js | modern-image-formats": {
    "message": "Ĉón̂śîd́êŕ ûśîńĝ á [p̂ĺûǵîń](https://extensions.joomla.org/instant-search/?jed_live%5Bquery%5D=webp) ôŕ ŝér̂v́îćê t́ĥát̂ ẃîĺl̂ áût́ôḿât́îćâĺl̂ý ĉón̂v́êŕt̂ ýôúr̂ úp̂ĺôád̂éd̂ ím̂áĝéŝ t́ô t́ĥé ôṕt̂ím̂ál̂ f́ôŕm̂át̂ś."
  },
  "node_modules/lighthouse-stack-packs/packs/joomla.js | offscreen-images": {
    "message": "Îńŝt́âĺl̂ á [l̂áẑý-l̂óâd́ Ĵóôḿl̂á p̂ĺûǵîń](https://extensions.joomla.org/instant-search/?jed_live%5Bquery%5D=lazy%20loading) t̂h́ât́ p̂ŕôv́îd́êś t̂h́ê áb̂íl̂ít̂ý t̂ó d̂éf̂ér̂ án̂ý ôf́f̂śĉŕêén̂ ím̂áĝéŝ, ór̂ śŵít̂ćĥ t́ô á t̂ém̂ṕl̂át̂é t̂h́ât́ p̂ŕôv́îd́êś t̂h́ât́ f̂ún̂ćt̂íôńâĺît́ŷ. Śt̂ár̂t́îńĝ ẃît́ĥ J́ôóm̂ĺâ 4.0, ál̂ĺ n̂éŵ ím̂áĝéŝ ẃîĺl̂ [áût́ôḿât́îćâĺl̂ý](https://github.com/joomla/joomla-cms/pull/30748) ĝét̂ t́ĥé `loading` ât́t̂ŕîb́ût́ê f́r̂óm̂ t́ĥé ĉór̂é."
  },
  "node_modules/lighthouse-stack-packs/packs/joomla.js | render-blocking-resources": {
    "message": "T̂h́êŕê ár̂é â ńûḿb̂ér̂ óf̂ J́ôóm̂ĺâ ṕl̂úĝín̂ś t̂h́ât́ ĉán̂ h́êĺp̂ ýôú [îńl̂ín̂é ĉŕît́îćâĺ âśŝét̂ś](https://extensions.joomla.org/instant-search/?jed_live%5Bquery%5D=performance) ôŕ [d̂éf̂ér̂ ĺêśŝ ím̂ṕôŕt̂án̂t́ r̂éŝóûŕĉéŝ](https://extensions.joomla.org/instant-search/?jed_live%5Bquery%5D=performance). B́êẃâŕê t́ĥát̂ óp̂t́îḿîźât́îón̂ś p̂ŕôv́îd́êd́ b̂ý t̂h́êśê ṕl̂úĝín̂ś m̂áŷ b́r̂éâḱ f̂éât́ûŕêś ôf́ ŷóûŕ t̂ém̂ṕl̂át̂éŝ ór̂ ṕl̂úĝín̂ś, ŝó ŷóû ẃîĺl̂ ńêéd̂ t́ô t́êśt̂ t́ĥéŝé t̂h́ôŕôúĝh́l̂ý."
  },
  "node_modules/lighthouse-stack-packs/packs/joomla.js | server-response-time": {
    "message": "T̂ém̂ṕl̂át̂éŝ, éx̂t́êńŝíôńŝ, án̂d́ ŝér̂v́êŕ ŝṕêćîf́îćât́îón̂ś âĺl̂ ćôńt̂ŕîb́ût́ê t́ô śêŕv̂ér̂ ŕêśp̂ón̂śê t́îḿê. Ćôńŝíd̂ér̂ f́îńd̂ín̂ǵ â ḿôŕê óp̂t́îḿîźêd́ t̂ém̂ṕl̂át̂é, ĉár̂éf̂úl̂ĺŷ śêĺêćt̂ín̂ǵ âń ôṕt̂ím̂íẑát̂íôń êx́t̂én̂śîón̂, án̂d́/ôŕ ûṕĝŕâd́îńĝ ýôúr̂ śêŕv̂ér̂."
  },
  "node_modules/lighthouse-stack-packs/packs/joomla.js | total-byte-weight": {
    "message": "Ĉón̂śîd́êŕ ŝh́ôẃîńĝ éx̂ćêŕp̂t́ŝ ín̂ ýôúr̂ ár̂t́îćl̂é ĉát̂éĝór̂íêś (ê.ǵ. v̂íâ t́ĥé r̂éâd́ m̂ór̂é l̂ín̂ḱ), r̂éd̂úĉín̂ǵ t̂h́ê ńûḿb̂ér̂ óf̂ ár̂t́îćl̂éŝ śĥóŵń ôń â ǵîv́êń p̂áĝé, b̂ŕêák̂ín̂ǵ ŷóûŕ l̂ón̂ǵ p̂óŝt́ŝ ín̂t́ô ḿûĺt̂íp̂ĺê ṕâǵêś, ôŕ ûśîńĝ á p̂ĺûǵîń t̂ó l̂áẑý-l̂óâd́ ĉóm̂ḿêńt̂ś."
  },
  "node_modules/lighthouse-stack-packs/packs/joomla.js | unminified-css": {
    "message": "Â ńûḿb̂ér̂ óf̂ [J́ôóm̂ĺâ éx̂t́êńŝíôńŝ](https://extensions.joomla.org/instant-search/?jed_live%5Bquery%5D=performance) ćâń ŝṕêéd̂ úp̂ ýôúr̂ śît́ê b́ŷ ćôńĉát̂én̂át̂ín̂ǵ, m̂ín̂íf̂ýîńĝ, án̂d́ ĉóm̂ṕr̂éŝśîńĝ ýôúr̂ ćŝś ŝt́ŷĺêś. T̂h́êŕê ár̂é âĺŝó t̂ém̂ṕl̂át̂éŝ t́ĥát̂ ṕr̂óv̂íd̂é t̂h́îś f̂ún̂ćt̂íôńâĺît́ŷ."
  },
  "node_modules/lighthouse-stack-packs/packs/joomla.js | unminified-javascript": {
    "message": "Â ńûḿb̂ér̂ óf̂ [J́ôóm̂ĺâ éx̂t́êńŝíôńŝ](https://extensions.joomla.org/instant-search/?jed_live%5Bquery%5D=performance) ćâń ŝṕêéd̂ úp̂ ýôúr̂ śît́ê b́ŷ ćôńĉát̂én̂át̂ín̂ǵ, m̂ín̂íf̂ýîńĝ, án̂d́ ĉóm̂ṕr̂éŝśîńĝ ýôúr̂ śĉŕîṕt̂ś. T̂h́êŕê ár̂é âĺŝó t̂ém̂ṕl̂át̂éŝ t́ĥát̂ ṕr̂óv̂íd̂é t̂h́îś f̂ún̂ćt̂íôńâĺît́ŷ."
  },
  "node_modules/lighthouse-stack-packs/packs/joomla.js | unused-css-rules": {
    "message": "Ĉón̂śîd́êŕ r̂éd̂úĉín̂ǵ, ôŕ ŝẃît́ĉh́îńĝ, t́ĥé n̂úm̂b́êŕ ôf́ [Ĵóôḿl̂á êx́t̂én̂śîón̂ś](https://extensions.joomla.org/) l̂óâd́îńĝ ún̂úŝéd̂ ĆŜŚ îń ŷóûŕ p̂áĝé. T̂ó îd́êńt̂íf̂ý êx́t̂én̂śîón̂ś t̂h́ât́ âŕê ád̂d́îńĝ éx̂t́r̂án̂éôúŝ ĆŜŚ, t̂ŕŷ ŕûńn̂ín̂ǵ [ĉód̂é ĉóv̂ér̂áĝé](https://developers.google.com/web/updates/2017/04/devtools-release-notes#coverage) îń Ĉh́r̂óm̂é D̂év̂T́ôól̂ś. Ŷóû ćâń îd́êńt̂íf̂ý t̂h́ê t́ĥém̂é/p̂ĺûǵîń r̂éŝṕôńŝíb̂ĺê f́r̂óm̂ t́ĥé ÛŔL̂ óf̂ t́ĥé ŝt́ŷĺêśĥéêt́. L̂óôḱ ôút̂ f́ôŕ p̂ĺûǵîńŝ t́ĥát̂ h́âv́ê ḿâńŷ śt̂ýl̂éŝh́êét̂ś îń t̂h́ê ĺîśt̂ ẃĥíĉh́ ĥáv̂é â ĺôt́ ôf́ r̂éd̂ ín̂ ćôd́ê ćôv́êŕâǵê. Á p̂ĺûǵîń ŝh́ôúl̂d́ ôńl̂ý êńq̂úêúê á ŝt́ŷĺêśĥéêt́ îf́ ît́ îś âćt̂úâĺl̂ý ûśêd́ ôń t̂h́ê ṕâǵê."
  },
  "node_modules/lighthouse-stack-packs/packs/joomla.js | unused-javascript": {
    "message": "Ĉón̂śîd́êŕ r̂éd̂úĉín̂ǵ, ôŕ ŝẃît́ĉh́îńĝ, t́ĥé n̂úm̂b́êŕ ôf́ [Ĵóôḿl̂á êx́t̂én̂śîón̂ś](https://extensions.joomla.org/) l̂óâd́îńĝ ún̂úŝéd̂ J́âv́âŚĉŕîṕt̂ ín̂ ýôúr̂ ṕâǵê. T́ô íd̂én̂t́îf́ŷ ṕl̂úĝín̂ś t̂h́ât́ âŕê ád̂d́îńĝ éx̂t́r̂án̂éôúŝ J́Ŝ, t́r̂ý r̂ún̂ńîńĝ [ćôd́ê ćôv́êŕâǵê](https://developers.google.com/web/updates/2017/04/devtools-release-notes#coverage) ín̂ Ćĥŕôḿê D́êv́T̂óôĺŝ. Ýôú ĉán̂ íd̂én̂t́îf́ŷ t́ĥé êx́t̂én̂śîón̂ ŕêśp̂ón̂śîb́l̂é f̂ŕôḿ t̂h́ê ÚR̂Ĺ ôf́ t̂h́ê śĉŕîṕt̂. Ĺôók̂ óût́ f̂ór̂ éx̂t́êńŝíôńŝ t́ĥát̂ h́âv́ê ḿâńŷ śĉŕîṕt̂ś îń t̂h́ê ĺîśt̂ ẃĥíĉh́ ĥáv̂é â ĺôt́ ôf́ r̂éd̂ ín̂ ćôd́ê ćôv́êŕâǵê. Án̂ éx̂t́êńŝíôń ŝh́ôúl̂d́ ôńl̂ý êńq̂úêúê á ŝćr̂íp̂t́ îf́ ît́ îś âćt̂úâĺl̂ý ûśêd́ ôń t̂h́ê ṕâǵê."
  },
  "node_modules/lighthouse-stack-packs/packs/joomla.js | uses-long-cache-ttl": {
    "message": "R̂éâd́ âb́ôút̂ [B́r̂óŵśêŕ Ĉáĉh́îńĝ ín̂ J́ôóm̂ĺâ](https://docs.joomla.org/Cache)."
  },
  "node_modules/lighthouse-stack-packs/packs/joomla.js | uses-optimized-images": {
    "message": "Ĉón̂śîd́êŕ ûśîńĝ án̂ [ím̂áĝé ôṕt̂ím̂íẑát̂íôń p̂ĺûǵîń](https://extensions.joomla.org/instant-search/?jed_live%5Bquery%5D=performance) t̂h́ât́ ĉóm̂ṕr̂éŝśêś ŷóûŕ îḿâǵêś ŵh́îĺê ŕêt́âín̂ín̂ǵ q̂úâĺît́ŷ."
  },
  "node_modules/lighthouse-stack-packs/packs/joomla.js | uses-responsive-images": {
    "message": "Ĉón̂śîd́êŕ ûśîńĝ á [r̂éŝṕôńŝív̂é îḿâǵêś p̂ĺûǵîń](https://extensions.joomla.org/instant-search/?jed_live%5Bquery%5D=responsive%20images) t̂ó ûśê ŕêśp̂ón̂śîv́ê ím̂áĝéŝ ín̂ ýôúr̂ ćôńt̂én̂t́."
  },
  "node_modules/lighthouse-stack-packs/packs/joomla.js | uses-text-compression": {
    "message": "Ŷóû ćâń êńâb́l̂é t̂éx̂t́ ĉóm̂ṕr̂éŝśîón̂ b́ŷ én̂áb̂ĺîńĝ Ǵẑíp̂ Ṕâǵê Ćôḿp̂ŕêśŝíôń îń Ĵóôḿl̂á (Ŝýŝt́êḿ > Ĝĺôb́âĺ ĉón̂f́îǵûŕât́îón̂ > Śêŕv̂ér̂)."
  },
  "node_modules/lighthouse-stack-packs/packs/magento.js | critical-request-chains": {
    "message": "Îf́ ŷóû ár̂é n̂ót̂ b́ûńd̂ĺîńĝ ýôúr̂ J́âv́âŚĉŕîṕt̂ áŝśêt́ŝ, ćôńŝíd̂ér̂ úŝín̂ǵ [b̂ál̂ér̂](https://github.com/magento/baler)."
  },
  "node_modules/lighthouse-stack-packs/packs/magento.js | disable-bundling": {
    "message": "D̂íŝáb̂ĺê Ḿâǵêńt̂ó'ŝ b́ûíl̂t́-îń [Ĵáv̂áŜćr̂íp̂t́ b̂ún̂d́l̂ín̂ǵ âńd̂ ḿîńîf́îćât́îón̂](https://devdocs.magento.com/guides/v2.3/frontend-dev-guide/themes/js-bundling.html), án̂d́ ĉón̂śîd́êŕ ûśîńĝ [b́âĺêŕ](https://github.com/magento/baler/) îńŝt́êád̂."
  },
  "node_modules/lighthouse-stack-packs/packs/magento.js | font-display": {
    "message": "Ŝṕêćîf́ŷ `@font-display` ẃĥén̂ [d́êf́îńîńĝ ćûśt̂óm̂ f́ôńt̂ś](https://devdocs.magento.com/guides/v2.3/frontend-dev-guide/css-topics/using-fonts.html)."
  },
  "node_modules/lighthouse-stack-packs/packs/magento.js | modern-image-formats": {
    "message": "Ĉón̂śîd́êŕ ŝéâŕĉh́îńĝ t́ĥé [M̂áĝén̂t́ô Ḿâŕk̂ét̂ṕl̂áĉé](https://marketplace.magento.com/catalogsearch/result/?q=webp) f̂ór̂ á v̂ár̂íêt́ŷ óf̂ t́ĥír̂d́-p̂ár̂t́ŷ éx̂t́êńŝíôńŝ t́ô ĺêv́êŕâǵê ńêẃêŕ îḿâǵê f́ôŕm̂át̂ś."
  },
  "node_modules/lighthouse-stack-packs/packs/magento.js | offscreen-images": {
    "message": "Ĉón̂śîd́êŕ m̂ód̂íf̂ýîńĝ ýôúr̂ ṕr̂ód̂úĉt́ âńd̂ ćât́âĺôǵ t̂ém̂ṕl̂át̂éŝ t́ô ḿâḱê úŝé ôf́ t̂h́ê ẃêb́ p̂ĺât́f̂ór̂ḿ'ŝ [ĺâźŷ ĺôád̂ín̂ǵ](https://web.dev/native-lazy-loading) f̂éât́ûŕê."
  },
  "node_modules/lighthouse-stack-packs/packs/magento.js | server-response-time": {
    "message": "Ûśê Ḿâǵêńt̂ó'ŝ [V́âŕn̂íŝh́ îńt̂éĝŕât́îón̂](https://devdocs.magento.com/guides/v2.3/config-guide/varnish/config-varnish.html)."
  },
  "node_modules/lighthouse-stack-packs/packs/magento.js | unminified-css": {
    "message": "Êńâb́l̂é t̂h́ê \"Ḿîńîf́ŷ ĆŜŚ F̂íl̂éŝ\" óp̂t́îón̂ ín̂ ýôúr̂ śt̂ór̂é'ŝ D́êv́êĺôṕêŕ ŝét̂t́îńĝś. [L̂éâŕn̂ ḿôŕê](https://devdocs.magento.com/guides/v2.3/performance-best-practices/configuration.html?itm_source=devdocs&itm_medium=search_page&itm_campaign=federated_search&itm_term=minify%20css%20files)."
  },
  "node_modules/lighthouse-stack-packs/packs/magento.js | unminified-javascript": {
    "message": "Ûśê [T́êŕŝér̂](https://www.npmjs.com/package/terser) t́ô ḿîńîf́ŷ ál̂ĺ Ĵáv̂áŜćr̂íp̂t́ âśŝét̂ś f̂ŕôḿ ŝt́ât́îć ĉón̂t́êńt̂ d́êṕl̂óŷḿêńt̂, án̂d́ d̂íŝáb̂ĺê t́ĥé b̂úîĺt̂-ín̂ ḿîńîf́îćât́îón̂ f́êát̂úr̂é."
  },
  "node_modules/lighthouse-stack-packs/packs/magento.js | unused-javascript": {
    "message": "D̂íŝáb̂ĺê Ḿâǵêńt̂ó'ŝ b́ûíl̂t́-îń [Ĵáv̂áŜćr̂íp̂t́ b̂ún̂d́l̂ín̂ǵ](https://devdocs.magento.com/guides/v2.3/frontend-dev-guide/themes/js-bundling.html)."
  },
  "node_modules/lighthouse-stack-packs/packs/magento.js | uses-optimized-images": {
    "message": "Ĉón̂śîd́êŕ ŝéâŕĉh́îńĝ t́ĥé [M̂áĝén̂t́ô Ḿâŕk̂ét̂ṕl̂áĉé](https://marketplace.magento.com/catalogsearch/result/?q=optimize%20image) f̂ór̂ á v̂ár̂íêt́ŷ óf̂ t́ĥír̂d́ p̂ár̂t́ŷ éx̂t́êńŝíôńŝ t́ô óp̂t́îḿîźê ím̂áĝéŝ."
  },
  "node_modules/lighthouse-stack-packs/packs/magento.js | uses-rel-preconnect": {
    "message": "P̂ŕêćôńn̂éĉt́ ôŕ d̂ńŝ-ṕr̂éf̂ét̂ćĥ ŕêśôúr̂ćê h́îńt̂ś ĉán̂ b́ê ád̂d́êd́ b̂ý [m̂ód̂íf̂ýîńĝ á t̂h́êḿêś'ŝ ĺâýôút̂](https://devdocs.magento.com/guides/v2.3/frontend-dev-guide/layouts/xml-manage.html)."
  },
  "node_modules/lighthouse-stack-packs/packs/magento.js | uses-rel-preload": {
    "message": "`<link rel=preload>` t̂áĝś ĉán̂ b́ê ád̂d́êd́ b̂ý [m̂ód̂íf̂ýîńĝ á t̂h́êḿêś'ŝ ĺâýôút̂](https://devdocs.magento.com/guides/v2.3/frontend-dev-guide/layouts/xml-manage.html)."
  },
  "node_modules/lighthouse-stack-packs/packs/next.js | modern-image-formats": {
    "message": "Ûśê t́ĥé `next/image` ĉóm̂ṕôńêńt̂ ín̂śt̂éâd́ ôf́ `<img>` t̂ó âút̂óm̂át̂íĉál̂ĺŷ óp̂t́îḿîźê ím̂áĝé f̂ór̂ḿât́. [L̂éâŕn̂ ḿôŕê](https://nextjs.org/docs/basic-features/image-optimization)."
  },
  "node_modules/lighthouse-stack-packs/packs/next.js | offscreen-images": {
    "message": "Ûśê t́ĥé `next/image` ĉóm̂ṕôńêńt̂ ín̂śt̂éâd́ ôf́ `<img>` t̂ó âút̂óm̂át̂íĉál̂ĺŷ ĺâźŷ-ĺôád̂ ím̂áĝéŝ. [Ĺêár̂ń m̂ór̂é](https://nextjs.org/docs/basic-features/image-optimization)."
  },
  "node_modules/lighthouse-stack-packs/packs/next.js | preload-lcp-image": {
    "message": "Ûśê t́ĥé `next/image` ĉóm̂ṕôńêńt̂ án̂d́ ŝét̂ \"ṕr̂íôŕît́ŷ\" t́ô t́r̂úê t́ô ṕr̂él̂óâd́ L̂ĆP̂ ím̂áĝé. [L̂éâŕn̂ ḿôŕê](https://nextjs.org/docs/api-reference/next/image#priority)."
  },
  "node_modules/lighthouse-stack-packs/packs/next.js | render-blocking-resources": {
    "message": "Ûśê t́ĥé `next/script` ĉóm̂ṕôńêńt̂ t́ô d́êf́êŕ l̂óâd́îńĝ óf̂ ńôń-ĉŕît́îćâĺ t̂h́îŕd̂-ṕâŕt̂ý ŝćr̂íp̂t́ŝ. [Ĺêár̂ń m̂ór̂é](https://nextjs.org/docs/basic-features/script)."
  },
  "node_modules/lighthouse-stack-packs/packs/next.js | unsized-images": {
    "message": "Ûśê t́ĥé `next/image` ĉóm̂ṕôńêńt̂ t́ô ḿâḱê śûŕê ím̂áĝéŝ ár̂é âĺŵáŷś ŝíẑéd̂ áp̂ṕr̂óp̂ŕîát̂él̂ý. [L̂éâŕn̂ ḿôŕê](https://nextjs.org/docs/api-reference/next/image#width)."
  },
  "node_modules/lighthouse-stack-packs/packs/next.js | unused-css-rules": {
    "message": "Ĉón̂śîd́êŕ ŝét̂t́îńĝ úp̂ `PurgeCSS` ín̂ `Next.js` ćôńf̂íĝúr̂át̂íôń t̂ó r̂ém̂óv̂é ûńûśêd́ r̂úl̂éŝ f́r̂óm̂ śt̂ýl̂éŝh́êét̂ś. [L̂éâŕn̂ ḿôŕê](https://purgecss.com/guides/next.html)."
  },
  "node_modules/lighthouse-stack-packs/packs/next.js | unused-javascript": {
    "message": "Ûśê `Webpack Bundle Analyzer` t́ô d́êt́êćt̂ ún̂úŝéd̂ J́âv́âŚĉŕîṕt̂ ćôd́ê. [Ĺêár̂ń m̂ór̂é](https://github.com/vercel/next.js/tree/canary/packages/next-bundle-analyzer)"
  },
  "node_modules/lighthouse-stack-packs/packs/next.js | user-timings": {
    "message": "Ĉón̂śîd́êŕ ûśîńĝ `Next.js Analytics` t́ô ḿêáŝúr̂é ŷóûŕ âṕp̂'ś r̂éâĺ-ŵór̂ĺd̂ ṕêŕf̂ór̂ḿâńĉé. [L̂éâŕn̂ ḿôŕê](https://nextjs.org/docs/advanced-features/measuring-performance)."
  },
  "node_modules/lighthouse-stack-packs/packs/next.js | uses-long-cache-ttl": {
    "message": "Ĉón̂f́îǵûŕê ćâćĥín̂ǵ f̂ór̂ ím̂ḿût́âb́l̂é âśŝét̂ś âńd̂ `Server-side Rendered` (ŚŜŔ) p̂áĝéŝ. [Ĺêár̂ń m̂ór̂é](https://nextjs.org/docs/going-to-production#caching)."
  },
  "node_modules/lighthouse-stack-packs/packs/next.js | uses-optimized-images": {
    "message": "Ûśê t́ĥé `next/image` ĉóm̂ṕôńêńt̂ ín̂śt̂éâd́ ôf́ `<img>` t̂ó âd́ĵúŝt́ îḿâǵê q́ûál̂ít̂ý. [L̂éâŕn̂ ḿôŕê](https://nextjs.org/docs/basic-features/image-optimization)."
  },
  "node_modules/lighthouse-stack-packs/packs/next.js | uses-responsive-images": {
    "message": "Ûśê t́ĥé `next/image` ĉóm̂ṕôńêńt̂ t́ô śêt́ t̂h́ê áp̂ṕr̂óp̂ŕîát̂é `sizes`. [L̂éâŕn̂ ḿôŕê](https://nextjs.org/docs/api-reference/next/image#sizes)."
  },
  "node_modules/lighthouse-stack-packs/packs/next.js | uses-text-compression": {
    "message": "Êńâb́l̂é ĉóm̂ṕr̂éŝśîón̂ ón̂ ýôúr̂ Ńêx́t̂.j́ŝ śêŕv̂ér̂. [Ĺêár̂ń m̂ór̂é](https://nextjs.org/docs/api-reference/next.config.js/compression)."
  },
  "node_modules/lighthouse-stack-packs/packs/nuxt.js | modern-image-formats": {
    "message": "Ûśê t́ĥé `nuxt/image` ĉóm̂ṕôńêńt̂ án̂d́ ŝét̂ `format=\"webp\"`. [Ĺêár̂ń m̂ór̂é](https://image.nuxtjs.org/components/nuxt-img#format)."
  },
  "node_modules/lighthouse-stack-packs/packs/nuxt.js | offscreen-images": {
    "message": "Ûśê t́ĥé `nuxt/image` ĉóm̂ṕôńêńt̂ án̂d́ ŝét̂ `loading=\"lazy\"` f́ôŕ ôf́f̂śĉŕêén̂ ím̂áĝéŝ. [Ĺêár̂ń m̂ór̂é](https://image.nuxtjs.org/components/nuxt-img#loading)."
  },
  "node_modules/lighthouse-stack-packs/packs/nuxt.js | preload-lcp-image": {
    "message": "Ûśê t́ĥé `nuxt/image` ĉóm̂ṕôńêńt̂ án̂d́ ŝṕêćîf́ŷ `preload` f́ôŕ L̂ĆP̂ ím̂áĝé. [L̂éâŕn̂ ḿôŕê](https://image.nuxtjs.org/components/nuxt-img#preload)."
  },
  "node_modules/lighthouse-stack-packs/packs/nuxt.js | unsized-images": {
    "message": "Ûśê t́ĥé `nuxt/image` ĉóm̂ṕôńêńt̂ án̂d́ ŝṕêćîf́ŷ éx̂ṕl̂íĉít̂ `width` án̂d́ `height`. [L̂éâŕn̂ ḿôŕê](https://image.nuxtjs.org/components/nuxt-img#width--height)."
  },
  "node_modules/lighthouse-stack-packs/packs/nuxt.js | uses-optimized-images": {
    "message": "Ûśê t́ĥé `nuxt/image` ĉóm̂ṕôńêńt̂ án̂d́ ŝét̂ t́ĥé âṕp̂ŕôṕr̂íât́ê `quality`. [Ĺêár̂ń m̂ór̂é](https://image.nuxtjs.org/components/nuxt-img#quality)."
  },
  "node_modules/lighthouse-stack-packs/packs/nuxt.js | uses-responsive-images": {
    "message": "Ûśê t́ĥé `nuxt/image` ĉóm̂ṕôńêńt̂ án̂d́ ŝét̂ t́ĥé âṕp̂ŕôṕr̂íât́ê `sizes`. [Ĺêár̂ń m̂ór̂é](https://image.nuxtjs.org/components/nuxt-img#sizes)."
  },
  "node_modules/lighthouse-stack-packs/packs/octobercms.js | efficient-animated-content": {
    "message": "[R̂ép̂ĺâćê án̂ím̂át̂éd̂ ǴÎF́ŝ ẃît́ĥ v́îd́êó](https://web.dev/replace-gifs-with-videos/) f̂ór̂ f́âśt̂ér̂ ẃêb́ p̂áĝé l̂óâd́ŝ án̂d́ ĉón̂śîd́êŕ ûśîńĝ ḿôd́êŕn̂ f́îĺê f́ôŕm̂át̂ś ŝúĉh́ âś [Ŵéb̂Ḿ](https://web.dev/replace-gifs-with-videos/#create-webm-videos) ôŕ [ÂV́1](https://developers.google.com/web/updates/2018/09/chrome-70-media-updates#av1-decoder) t̂ó îḿp̂ŕôv́ê ćôḿp̂ŕêśŝíôń êf́f̂íĉíêńĉý b̂ý ĝŕêát̂ér̂ t́ĥán̂ 30% óv̂ér̂ t́ĥé ĉúr̂ŕêńt̂ śt̂át̂é-ôf́-t̂h́ê-ár̂t́ v̂íd̂éô ćôd́êć, V̂Ṕ9."
  },
  "node_modules/lighthouse-stack-packs/packs/octobercms.js | modern-image-formats": {
    "message": "Ĉón̂śîd́êŕ ûśîńĝ á [p̂ĺûǵîń](https://octobercms.com/plugins?search=image) ôŕ ŝér̂v́îćê t́ĥát̂ ẃîĺl̂ áût́ôḿât́îćâĺl̂ý ĉón̂v́êŕt̂ t́ĥé ûṕl̂óâd́êd́ îḿâǵêś t̂ó t̂h́ê óp̂t́îḿâĺ f̂ór̂ḿât́ŝ. [Ẃêb́P̂ ĺôśŝĺêśŝ ím̂áĝéŝ](https://developers.google.com/speed/webp) ár̂é 26% ŝḿâĺl̂ér̂ ín̂ śîźê ćôḿp̂ár̂éd̂ t́ô ṔN̂Ǵŝ án̂d́ 25-34% ŝḿâĺl̂ér̂ t́ĥán̂ ćôḿp̂ár̂áb̂ĺê J́P̂ÉĜ ím̂áĝéŝ át̂ t́ĥé êq́ûív̂ál̂én̂t́ ŜŚÎḾ q̂úâĺît́ŷ ín̂d́êx́. Âńôt́ĥér̂ ńêx́t̂-ǵêń îḿâǵê f́ôŕm̂át̂ t́ô ćôńŝíd̂ér̂ íŝ [ÁV̂ÍF̂](https://jakearchibald.com/2020/avif-has-landed/)."
  },
  "node_modules/lighthouse-stack-packs/packs/octobercms.js | offscreen-images": {
    "message": "Ĉón̂śîd́êŕ îńŝt́âĺl̂ín̂ǵ âń [îḿâǵê ĺâźŷ ĺôád̂ín̂ǵ p̂ĺûǵîń](https://octobercms.com/plugins?search=lazy) t̂h́ât́ p̂ŕôv́îd́êś t̂h́ê áb̂íl̂ít̂ý t̂ó d̂éf̂ér̂ án̂ý ôf́f̂śĉŕêén̂ ím̂áĝéŝ, ór̂ śŵít̂ćĥ t́ô á t̂h́êḿê t́ĥát̂ ṕr̂óv̂íd̂éŝ t́ĥát̂ f́ûńĉt́îón̂ál̂ít̂ý. Âĺŝó ĉón̂śîd́êŕ ûśîńĝ [t́ĥé ÂḾP̂ ṕl̂úĝín̂](https://octobercms.com/plugins?search=Accelerated+Mobile+Pages)."
  },
  "node_modules/lighthouse-stack-packs/packs/octobercms.js | render-blocking-resources": {
    "message": "T̂h́êŕê ár̂é m̂án̂ý p̂ĺûǵîńŝ t́ĥát̂ h́êĺp̂ [ín̂ĺîńê ćr̂ít̂íĉál̂ áŝśêt́ŝ](https://octobercms.com/plugins?search=css). T́ĥéŝé p̂ĺûǵîńŝ ḿâý b̂ŕêák̂ ót̂h́êŕ p̂ĺûǵîńŝ, śô ýôú ŝh́ôúl̂d́ t̂éŝt́ t̂h́ôŕôúĝh́l̂ý."
  },
  "node_modules/lighthouse-stack-packs/packs/octobercms.js | server-response-time": {
    "message": "T̂h́êḿêś, p̂ĺûǵîńŝ án̂d́ ŝér̂v́êŕ ŝṕêćîf́îćât́îón̂ś âĺl̂ ćôńt̂ŕîb́ût́ê t́ô t́ĥé ŝér̂v́êŕ r̂éŝṕôńŝé t̂ím̂é. Ĉón̂śîd́êŕ f̂ín̂d́îńĝ á m̂ór̂é ôṕt̂ím̂íẑéd̂ t́ĥém̂é, ĉár̂éf̂úl̂ĺŷ śêĺêćt̂ín̂ǵ âń ôṕt̂ím̂íẑát̂íôń p̂ĺûǵîń âńd̂/ór̂ úp̂ǵr̂ád̂é t̂h́ê śêŕv̂ér̂. Óĉt́ôb́êŕ ĈḾŜ ál̂śô ál̂ĺôẃŝ d́êv́êĺôṕêŕŝ t́ô úŝé [`Queues`](https://octobercms.com/docs/services/queues) t̂ó d̂éf̂ér̂ t́ĥé p̂ŕôćêśŝín̂ǵ ôf́ â t́îḿê ćôńŝúm̂ín̂ǵ t̂áŝḱ, ŝúĉh́ âś ŝén̂d́îńĝ án̂ é-m̂áîĺ. T̂h́îś d̂ŕâśt̂íĉál̂ĺŷ śp̂éêd́ŝ úp̂ ẃêb́ r̂éq̂úêśt̂ś."
  },
  "node_modules/lighthouse-stack-packs/packs/octobercms.js | total-byte-weight": {
    "message": "Ĉón̂śîd́êŕ ŝh́ôẃîńĝ éx̂ćêŕp̂t́ŝ ín̂ t́ĥé p̂óŝt́ l̂íŝt́ŝ (é.ĝ. úŝín̂ǵ â `show more` b́ût́t̂ón̂), ŕêd́ûćîńĝ t́ĥé n̂úm̂b́êŕ ôf́ p̂óŝt́ŝ śĥóŵń ôń â ǵîv́êń ŵéb̂ ṕâǵê, b́r̂éâḱîńĝ ĺôńĝ ṕôśt̂ś îńt̂ó m̂úl̂t́îṕl̂é ŵéb̂ ṕâǵêś, ôŕ ûśîńĝ á p̂ĺûǵîń t̂ó l̂áẑý-l̂óâd́ ĉóm̂ḿêńt̂ś."
  },
  "node_modules/lighthouse-stack-packs/packs/octobercms.js | unminified-css": {
    "message": "T̂h́êŕê ár̂é m̂án̂ý [p̂ĺûǵîńŝ](https://octobercms.com/plugins?search=css) t́ĥát̂ ćâń ŝṕêéd̂ úp̂ á ŵéb̂śît́ê b́ŷ ćôńĉát̂én̂át̂ín̂ǵ, m̂ín̂íf̂ýîńĝ án̂d́ ĉóm̂ṕr̂éŝśîńĝ t́ĥé ŝt́ŷĺêś. Ûśîńĝ á b̂úîĺd̂ ṕr̂óĉéŝś t̂ó d̂ó t̂h́îś m̂ín̂íf̂íĉát̂íôń ûṕ-f̂ŕôńt̂ ćâń ŝṕêéd̂ úp̂ d́êv́êĺôṕm̂én̂t́."
  },
  "node_modules/lighthouse-stack-packs/packs/octobercms.js | unminified-javascript": {
    "message": "T̂h́êŕê ár̂é m̂án̂ý [p̂ĺûǵîńŝ](https://octobercms.com/plugins?search=javascript) t́ĥát̂ ćâń ŝṕêéd̂ úp̂ á ŵéb̂śît́ê b́ŷ ćôńĉát̂én̂át̂ín̂ǵ, m̂ín̂íf̂ýîńĝ án̂d́ ĉóm̂ṕr̂éŝśîńĝ t́ĥé ŝćr̂íp̂t́ŝ. Úŝín̂ǵ â b́ûíl̂d́ p̂ŕôćêśŝ t́ô d́ô t́ĥíŝ ḿîńîf́îćât́îón̂ úp̂-f́r̂ón̂t́ ĉán̂ śp̂éêd́ ûṕ d̂év̂él̂óp̂ḿêńt̂."
  },
  "node_modules/lighthouse-stack-packs/packs/octobercms.js | unused-css-rules": {
    "message": "Ĉón̂śîd́êŕ r̂év̂íêẃîńĝ t́ĥé [p̂ĺûǵîńŝ](https://octobercms.com/plugins) ĺôád̂ín̂ǵ ûńûśêd́ ĈŚŜ ón̂ t́ĥé ŵéb̂śît́ê. T́ô íd̂én̂t́îf́ŷ ṕl̂úĝín̂ś t̂h́ât́ âd́d̂ ún̂ńêćêśŝár̂ý ĈŚŜ, ŕûń [ĉód̂é ĉóv̂ér̂áĝé](https://developers.google.com/web/updates/2017/04/devtools-release-notes#coverage) îń Ĉh́r̂óm̂é D̂év̂T́ôól̂ś. Îd́êńt̂íf̂ý t̂h́ê t́ĥém̂é/p̂ĺûǵîń r̂éŝṕôńŝíb̂ĺê f́r̂óm̂ t́ĥé ŝt́ŷĺêśĥéêt́ ÛŔL̂. Ĺôók̂ f́ôŕ p̂ĺûǵîńŝ ẃît́ĥ ḿâńŷ śt̂ýl̂éŝh́êét̂ś ŵít̂h́ l̂ót̂ś ôf́ r̂éd̂ ín̂ ćôd́ê ćôv́êŕâǵê. Á p̂ĺûǵîń ŝh́ôúl̂d́ ôńl̂ý âd́d̂ á ŝt́ŷĺêśĥéêt́ îf́ ît́ îś âćt̂úâĺl̂ý ûśêd́ ôń t̂h́ê ẃêb́ p̂áĝé."
  },
  "node_modules/lighthouse-stack-packs/packs/octobercms.js | unused-javascript": {
    "message": "Ĉón̂śîd́êŕ r̂év̂íêẃîńĝ t́ĥé [p̂ĺûǵîńŝ](https://octobercms.com/plugins?search=javascript) t́ĥát̂ ĺôád̂ ún̂úŝéd̂ J́âv́âŚĉŕîṕt̂ ín̂ t́ĥé ŵéb̂ ṕâǵê. T́ô íd̂én̂t́îf́ŷ ṕl̂úĝín̂ś t̂h́ât́ âd́d̂ ún̂ńêćêśŝár̂ý Ĵáv̂áŜćr̂íp̂t́, r̂ún̂ [ćôd́ê ćôv́êŕâǵê](https://developers.google.com/web/updates/2017/04/devtools-release-notes#coverage) ín̂ Ćĥŕôḿê D́êv́T̂óôĺŝ. Íd̂én̂t́îf́ŷ t́ĥé t̂h́êḿê/ṕl̂úĝín̂ ŕêśp̂ón̂śîb́l̂é f̂ŕôḿ t̂h́ê ÚR̂Ĺ ôf́ t̂h́ê śĉŕîṕt̂. Ĺôók̂ f́ôŕ p̂ĺûǵîńŝ ẃît́ĥ ḿâńŷ śĉŕîṕt̂ś ŵít̂h́ l̂ót̂ś ôf́ r̂éd̂ ín̂ ćôd́ê ćôv́êŕâǵê. Á p̂ĺûǵîń ŝh́ôúl̂d́ ôńl̂ý âd́d̂ á ŝćr̂íp̂t́ îf́ ît́ îś âćt̂úâĺl̂ý ûśêd́ ôń t̂h́ê ẃêb́ p̂áĝé."
  },
  "node_modules/lighthouse-stack-packs/packs/octobercms.js | uses-long-cache-ttl": {
    "message": "R̂éâd́ âb́ôút̂ [ṕr̂év̂én̂t́îńĝ ún̂ńêćêśŝár̂ý n̂ét̂ẃôŕk̂ ŕêq́ûéŝt́ŝ ẃît́ĥ t́ĥé ĤT́T̂Ṕ Ĉáĉh́ê](https://web.dev/http-cache/#caching-checklist). T́ĥér̂é âŕê ḿâńŷ [ṕl̂úĝín̂ś](https://octobercms.com/plugins?search=Caching) t̂h́ât́ ĉán̂ b́ê úŝéd̂ t́ô śp̂éêd́ ûṕ ĉáĉh́îńĝ."
  },
  "node_modules/lighthouse-stack-packs/packs/octobercms.js | uses-optimized-images": {
    "message": "Ĉón̂śîd́êŕ ûśîńĝ án̂ [ím̂áĝé ôṕt̂ím̂íẑát̂íôń p̂ĺûǵîń](https://octobercms.com/plugins?search=image) t̂ó ĉóm̂ṕr̂éŝśêś îḿâǵêś ŵh́îĺê ŕêt́âín̂ín̂ǵ t̂h́ê q́ûál̂ít̂ý."
  },
  "node_modules/lighthouse-stack-packs/packs/octobercms.js | uses-responsive-images": {
    "message": "Ûṕl̂óâd́ îḿâǵêś d̂ír̂éĉt́l̂ý îń t̂h́ê ḿêd́îá m̂án̂áĝér̂ t́ô én̂śûŕê t́ĥé r̂éq̂úîŕêd́ îḿâǵê śîźêś âŕê áv̂áîĺâb́l̂é. Ĉón̂śîd́êŕ ûśîńĝ t́ĥé [r̂éŝíẑé f̂íl̂t́êŕ](https://octobercms.com/docs/markup/filter-resize) ôŕ âń [îḿâǵê ŕêśîźîńĝ ṕl̂úĝín̂](https://octobercms.com/plugins?search=image) t́ô én̂śûŕê t́ĥé ôṕt̂ím̂ál̂ ím̂áĝé ŝíẑéŝ ár̂é ûśêd́."
  },
  "node_modules/lighthouse-stack-packs/packs/octobercms.js | uses-text-compression": {
    "message": "Êńâb́l̂é t̂éx̂t́ ĉóm̂ṕr̂éŝśîón̂ ín̂ t́ĥé ŵéb̂ śêŕv̂ér̂ ćôńf̂íĝúr̂át̂íôń."
  },
  "node_modules/lighthouse-stack-packs/packs/react.js | dom-size": {
    "message": "Ĉón̂śîd́êŕ ûśîńĝ á \"ŵín̂d́ôẃîńĝ\" ĺîb́r̂ár̂ý l̂ík̂é `react-window` t̂ó m̂ín̂ím̂íẑé t̂h́ê ńûḿb̂ér̂ óf̂ D́ÔḾ n̂ód̂éŝ ćr̂éât́êd́ îf́ ŷóû ár̂é r̂én̂d́êŕîńĝ ḿâńŷ ŕêṕêát̂éd̂ él̂ém̂én̂t́ŝ ón̂ t́ĥé p̂áĝé. [L̂éâŕn̂ ḿôŕê](https://web.dev/virtualize-long-lists-react-window/). Ál̂śô, ḿîńîḿîźê ún̂ńêćêśŝár̂ý r̂é-r̂én̂d́êŕŝ úŝín̂ǵ [`shouldComponentUpdate`](https://reactjs.org/docs/optimizing-performance.html#shouldcomponentupdate-in-action), [`PureComponent`](https://reactjs.org/docs/react-api.html#reactpurecomponent), ôŕ [`React.memo`](https://reactjs.org/docs/react-api.html#reactmemo) âńd̂ [śk̂íp̂ éf̂f́êćt̂ś](https://reactjs.org/docs/hooks-effect.html#tip-optimizing-performance-by-skipping-effects) ôńl̂ý ûńt̂íl̂ ćêŕt̂áîń d̂ép̂én̂d́êńĉíêś ĥáv̂é ĉh́âńĝéd̂ íf̂ ýôú âŕê úŝín̂ǵ t̂h́ê `Effect` h́ôók̂ t́ô ím̂ṕr̂óv̂é r̂ún̂t́îḿê ṕêŕf̂ór̂ḿâńĉé."
  },
  "node_modules/lighthouse-stack-packs/packs/react.js | redirects": {
    "message": "Îf́ ŷóû ár̂é ûśîńĝ Ŕêáĉt́ R̂óût́êŕ, m̂ín̂ím̂íẑé ûśâǵê óf̂ t́ĥé `<Redirect>` ĉóm̂ṕôńêńt̂ f́ôŕ [r̂óût́ê ńâv́îǵât́îón̂ś](https://reacttraining.com/react-router/web/api/Redirect)."
  },
  "node_modules/lighthouse-stack-packs/packs/react.js | server-response-time": {
    "message": "Îf́ ŷóû ár̂é ŝér̂v́êŕ-ŝíd̂é r̂én̂d́êŕîńĝ án̂ý R̂éâćt̂ ćôḿp̂ón̂én̂t́ŝ, ćôńŝíd̂ér̂ úŝín̂ǵ `renderToPipeableStream()` ôŕ `renderToStaticNodeStream()` t̂ó âĺl̂óŵ t́ĥé ĉĺîén̂t́ t̂ó r̂éĉéîv́ê án̂d́ ĥýd̂ŕât́ê d́îf́f̂ér̂én̂t́ p̂ár̂t́ŝ óf̂ t́ĥé m̂ár̂ḱûṕ îńŝt́êád̂ óf̂ ál̂ĺ ât́ ôńĉé. [L̂éâŕn̂ ḿôŕê](https://reactjs.org/docs/react-dom-server.html#renderToPipeableStream)."
  },
  "node_modules/lighthouse-stack-packs/packs/react.js | unminified-css": {
    "message": "Îf́ ŷóûŕ b̂úîĺd̂ śŷśt̂ém̂ ḿîńîf́îéŝ ĆŜŚ f̂íl̂éŝ áût́ôḿât́îćâĺl̂ý, êńŝúr̂é t̂h́ât́ ŷóû ár̂é d̂ép̂ĺôýîńĝ t́ĥé p̂ŕôd́ûćt̂íôń b̂úîĺd̂ óf̂ ýôúr̂ áp̂ṕl̂íĉát̂íôń. Ŷóû ćâń ĉh́êćk̂ t́ĥíŝ ẃît́ĥ t́ĥé R̂éâćt̂ D́êv́êĺôṕêŕ T̂óôĺŝ éx̂t́êńŝíôń. [L̂éâŕn̂ ḿôŕê](https://reactjs.org/docs/optimizing-performance.html#use-the-production-build)."
  },
  "node_modules/lighthouse-stack-packs/packs/react.js | unminified-javascript": {
    "message": "Îf́ ŷóûŕ b̂úîĺd̂ śŷśt̂ém̂ ḿîńîf́îéŝ J́Ŝ f́îĺêś âút̂óm̂át̂íĉál̂ĺŷ, én̂śûŕê t́ĥát̂ ýôú âŕê d́êṕl̂óŷín̂ǵ t̂h́ê ṕr̂ód̂úĉt́îón̂ b́ûíl̂d́ ôf́ ŷóûŕ âṕp̂ĺîćât́îón̂. Ýôú ĉán̂ ćĥéĉḱ t̂h́îś ŵít̂h́ t̂h́ê Ŕêáĉt́ D̂év̂él̂óp̂ér̂ T́ôól̂ś êx́t̂én̂śîón̂. [Ĺêár̂ń m̂ór̂é](https://reactjs.org/docs/optimizing-performance.html#use-the-production-build)."
  },
  "node_modules/lighthouse-stack-packs/packs/react.js | unused-javascript": {
    "message": "Îf́ ŷóû ár̂é n̂ót̂ śêŕv̂ér̂-śîd́ê ŕêńd̂ér̂ín̂ǵ, [ŝṕl̂ít̂ ýôúr̂ J́âv́âŚĉŕîṕt̂ b́ûńd̂ĺêś](https://web.dev/code-splitting-suspense/) ŵít̂h́ `React.lazy()`. Ôt́ĥér̂ẃîśê, ćôd́ê-śp̂ĺît́ ûśîńĝ á t̂h́îŕd̂-ṕâŕt̂ý l̂íb̂ŕâŕŷ śûćĥ áŝ [ĺôád̂áb̂ĺê-ćôḿp̂ón̂én̂t́ŝ](https://www.smooth-code.com/open-source/loadable-components/docs/getting-started/)."
  },
  "node_modules/lighthouse-stack-packs/packs/react.js | user-timings": {
    "message": "Ûśê t́ĥé R̂éâćt̂ D́êv́T̂óôĺŝ Ṕr̂óf̂íl̂ér̂, ẃĥíĉh́ m̂ák̂éŝ úŝé ôf́ t̂h́ê Ṕr̂óf̂íl̂ér̂ ÁP̂Í, t̂ó m̂éâśûŕê t́ĥé r̂én̂d́êŕîńĝ ṕêŕf̂ór̂ḿâńĉé ôf́ ŷóûŕ ĉóm̂ṕôńêńt̂ś. [L̂éâŕn̂ ḿôŕê.](https://reactjs.org/blog/2018/09/10/introducing-the-react-profiler.html)"
  },
  "node_modules/lighthouse-stack-packs/packs/wordpress.js | efficient-animated-content": {
    "message": "Ĉón̂śîd́êŕ ûṕl̂óâd́îńĝ ýôúr̂ ǴÎF́ t̂ó â śêŕv̂íĉé ŵh́îćĥ ẃîĺl̂ ḿâḱê ít̂ áv̂áîĺâb́l̂é t̂ó êḿb̂éd̂ áŝ án̂ H́T̂ḾL̂5 v́îd́êó."
  },
  "node_modules/lighthouse-stack-packs/packs/wordpress.js | modern-image-formats": {
    "message": "Ĉón̂śîd́êŕ ûśîńĝ t́ĥé [P̂ér̂f́ôŕm̂án̂ćê Ĺâb́](https://wordpress.org/plugins/performance-lab/) p̂ĺûǵîń t̂ó âút̂óm̂át̂íĉál̂ĺŷ ćôńv̂ér̂t́ ŷóûŕ ûṕl̂óâd́êd́ ĴṔÊǴ îḿâǵêś îńt̂ó Ŵéb̂Ṕ, ŵh́êŕêv́êŕ ŝúp̂ṕôŕt̂éd̂."
  },
  "node_modules/lighthouse-stack-packs/packs/wordpress.js | offscreen-images": {
    "message": "Îńŝt́âĺl̂ á [l̂áẑý-l̂óâd́ Ŵór̂d́P̂ŕêśŝ ṕl̂úĝín̂](https://wordpress.org/plugins/search/lazy+load/) t́ĥát̂ ṕr̂óv̂íd̂éŝ t́ĥé âb́îĺît́ŷ t́ô d́êf́êŕ âńŷ óf̂f́ŝćr̂éêń îḿâǵêś, ôŕ ŝẃît́ĉh́ t̂ó â t́ĥém̂é t̂h́ât́ p̂ŕôv́îd́êś t̂h́ât́ f̂ún̂ćt̂íôńâĺît́ŷ. Ál̂śô ćôńŝíd̂ér̂ úŝín̂ǵ [t̂h́ê ÁM̂Ṕ p̂ĺûǵîń](https://wordpress.org/plugins/amp/)."
  },
  "node_modules/lighthouse-stack-packs/packs/wordpress.js | render-blocking-resources": {
    "message": "T̂h́êŕê ár̂é â ńûḿb̂ér̂ óf̂ Ẃôŕd̂Ṕr̂éŝś p̂ĺûǵîńŝ t́ĥát̂ ćâń ĥél̂ṕ ŷóû [ín̂ĺîńê ćr̂ít̂íĉál̂ áŝśêt́ŝ](https://wordpress.org/plugins/search/critical+css/) ór̂ [d́êf́êŕ l̂éŝś îḿp̂ór̂t́âńt̂ ŕêśôúr̂ćêś](https://wordpress.org/plugins/search/defer+css+javascript/). B̂éŵár̂é t̂h́ât́ ôṕt̂ím̂íẑát̂íôńŝ ṕr̂óv̂íd̂éd̂ b́ŷ t́ĥéŝé p̂ĺûǵîńŝ ḿâý b̂ŕêák̂ f́êát̂úr̂éŝ óf̂ ýôúr̂ t́ĥém̂é ôŕ p̂ĺûǵîńŝ, śô ýôú ŵíl̂ĺ l̂ík̂él̂ý n̂éêd́ t̂ó m̂ák̂é ĉód̂é ĉh́âńĝéŝ."
  },
  "node_modules/lighthouse-stack-packs/packs/wordpress.js | server-response-time": {
    "message": "T̂h́êḿêś, p̂ĺûǵîńŝ, án̂d́ ŝér̂v́êŕ ŝṕêćîf́îćât́îón̂ś âĺl̂ ćôńt̂ŕîb́ût́ê t́ô śêŕv̂ér̂ ŕêśp̂ón̂śê t́îḿê. Ćôńŝíd̂ér̂ f́îńd̂ín̂ǵ â ḿôŕê óp̂t́îḿîźêd́ t̂h́êḿê, ćâŕêf́ûĺl̂ý ŝél̂éĉt́îńĝ án̂ óp̂t́îḿîźât́îón̂ ṕl̂úĝín̂, án̂d́/ôŕ ûṕĝŕâd́îńĝ ýôúr̂ śêŕv̂ér̂."
  },
  "node_modules/lighthouse-stack-packs/packs/wordpress.js | total-byte-weight": {
    "message": "Ĉón̂śîd́êŕ ŝh́ôẃîńĝ éx̂ćêŕp̂t́ŝ ín̂ ýôúr̂ ṕôśt̂ ĺîśt̂ś (ê.ǵ. v̂íâ t́ĥé m̂ór̂é t̂áĝ), ŕêd́ûćîńĝ t́ĥé n̂úm̂b́êŕ ôf́ p̂óŝt́ŝ śĥóŵń ôń â ǵîv́êń p̂áĝé, b̂ŕêák̂ín̂ǵ ŷóûŕ l̂ón̂ǵ p̂óŝt́ŝ ín̂t́ô ḿûĺt̂íp̂ĺê ṕâǵêś, ôŕ ûśîńĝ á p̂ĺûǵîń t̂ó l̂áẑý-l̂óâd́ ĉóm̂ḿêńt̂ś."
  },
  "node_modules/lighthouse-stack-packs/packs/wordpress.js | unminified-css": {
    "message": "Â ńûḿb̂ér̂ óf̂ [Ẃôŕd̂Ṕr̂éŝś p̂ĺûǵîńŝ](https://wordpress.org/plugins/search/minify+css/) ćâń ŝṕêéd̂ úp̂ ýôúr̂ śît́ê b́ŷ ćôńĉát̂én̂át̂ín̂ǵ, m̂ín̂íf̂ýîńĝ, án̂d́ ĉóm̂ṕr̂éŝśîńĝ ýôúr̂ śt̂ýl̂éŝ. Ýôú m̂áŷ ál̂śô ẃâńt̂ t́ô úŝé â b́ûíl̂d́ p̂ŕôćêśŝ t́ô d́ô t́ĥíŝ ḿîńîf́îćât́îón̂ úp̂-f́r̂ón̂t́ îf́ p̂óŝśîb́l̂é."
  },
  "node_modules/lighthouse-stack-packs/packs/wordpress.js | unminified-javascript": {
    "message": "Â ńûḿb̂ér̂ óf̂ [Ẃôŕd̂Ṕr̂éŝś p̂ĺûǵîńŝ](https://wordpress.org/plugins/search/minify+javascript/) ćâń ŝṕêéd̂ úp̂ ýôúr̂ śît́ê b́ŷ ćôńĉát̂én̂át̂ín̂ǵ, m̂ín̂íf̂ýîńĝ, án̂d́ ĉóm̂ṕr̂éŝśîńĝ ýôúr̂ śĉŕîṕt̂ś. Ŷóû ḿâý âĺŝó ŵán̂t́ t̂ó ûśê á b̂úîĺd̂ ṕr̂óĉéŝś t̂ó d̂ó t̂h́îś m̂ín̂íf̂íĉát̂íôń ûṕ f̂ŕôńt̂ íf̂ ṕôśŝíb̂ĺê."
  },
  "node_modules/lighthouse-stack-packs/packs/wordpress.js | unused-css-rules": {
    "message": "Ĉón̂śîd́êŕ r̂éd̂úĉín̂ǵ, ôŕ ŝẃît́ĉh́îńĝ, t́ĥé n̂úm̂b́êŕ ôf́ [Ŵór̂d́P̂ŕêśŝ ṕl̂úĝín̂ś](https://wordpress.org/plugins/) l̂óâd́îńĝ ún̂úŝéd̂ ĆŜŚ îń ŷóûŕ p̂áĝé. T̂ó îd́êńt̂íf̂ý p̂ĺûǵîńŝ t́ĥát̂ ár̂é âd́d̂ín̂ǵ êx́t̂ŕâńêóûś ĈŚŜ, t́r̂ý r̂ún̂ńîńĝ [ćôd́ê ćôv́êŕâǵê](https://developer.chrome.com/docs/devtools/coverage/) ín̂ Ćĥŕôḿê D́êv́T̂óôĺŝ. Ýôú ĉán̂ íd̂én̂t́îf́ŷ t́ĥé t̂h́êḿê/ṕl̂úĝín̂ ŕêśp̂ón̂śîb́l̂é f̂ŕôḿ t̂h́ê ÚR̂Ĺ ôf́ t̂h́ê śt̂ýl̂éŝh́êét̂. Ĺôók̂ óût́ f̂ór̂ ṕl̂úĝín̂ś t̂h́ât́ ĥáv̂é m̂án̂ý ŝt́ŷĺêśĥéêt́ŝ ín̂ t́ĥé l̂íŝt́ ŵh́îćĥ h́âv́ê á l̂ót̂ óf̂ ŕêd́ îń ĉód̂é ĉóv̂ér̂áĝé. Â ṕl̂úĝín̂ śĥóûĺd̂ ón̂ĺŷ én̂q́ûéûé â śt̂ýl̂éŝh́êét̂ íf̂ ít̂ íŝ áĉt́ûál̂ĺŷ úŝéd̂ ón̂ t́ĥé p̂áĝé."
  },
  "node_modules/lighthouse-stack-packs/packs/wordpress.js | unused-javascript": {
    "message": "Ĉón̂śîd́êŕ r̂éd̂úĉín̂ǵ, ôŕ ŝẃît́ĉh́îńĝ, t́ĥé n̂úm̂b́êŕ ôf́ [Ŵór̂d́P̂ŕêśŝ ṕl̂úĝín̂ś](https://wordpress.org/plugins/) l̂óâd́îńĝ ún̂úŝéd̂ J́âv́âŚĉŕîṕt̂ ín̂ ýôúr̂ ṕâǵê. T́ô íd̂én̂t́îf́ŷ ṕl̂úĝín̂ś t̂h́ât́ âŕê ád̂d́îńĝ éx̂t́r̂án̂éôúŝ J́Ŝ, t́r̂ý r̂ún̂ńîńĝ [ćôd́ê ćôv́êŕâǵê](https://developer.chrome.com/docs/devtools/coverage/) ín̂ Ćĥŕôḿê D́êv́T̂óôĺŝ. Ýôú ĉán̂ íd̂én̂t́îf́ŷ t́ĥé t̂h́êḿê/ṕl̂úĝín̂ ŕêśp̂ón̂śîb́l̂é f̂ŕôḿ t̂h́ê ÚR̂Ĺ ôf́ t̂h́ê śĉŕîṕt̂. Ĺôók̂ óût́ f̂ór̂ ṕl̂úĝín̂ś t̂h́ât́ ĥáv̂é m̂án̂ý ŝćr̂íp̂t́ŝ ín̂ t́ĥé l̂íŝt́ ŵh́îćĥ h́âv́ê á l̂ót̂ óf̂ ŕêd́ îń ĉód̂é ĉóv̂ér̂áĝé. Â ṕl̂úĝín̂ śĥóûĺd̂ ón̂ĺŷ én̂q́ûéûé â śĉŕîṕt̂ íf̂ ít̂ íŝ áĉt́ûál̂ĺŷ úŝéd̂ ón̂ t́ĥé p̂áĝé."
  },
  "node_modules/lighthouse-stack-packs/packs/wordpress.js | uses-long-cache-ttl": {
    "message": "R̂éâd́ âb́ôút̂ [B́r̂óŵśêŕ Ĉáĉh́îńĝ ín̂ Ẃôŕd̂Ṕr̂éŝś](https://wordpress.org/support/article/optimization/#browser-caching)."
  },
  "node_modules/lighthouse-stack-packs/packs/wordpress.js | uses-optimized-images": {
    "message": "Ĉón̂śîd́êŕ ûśîńĝ án̂ [ím̂áĝé ôṕt̂ím̂íẑát̂íôń Ŵór̂d́P̂ŕêśŝ ṕl̂úĝín̂](https://wordpress.org/plugins/search/optimize+images/) t́ĥát̂ ćôḿp̂ŕêśŝéŝ ýôúr̂ ím̂áĝéŝ ẃĥíl̂é r̂ét̂áîńîńĝ q́ûál̂ít̂ý."
  },
  "node_modules/lighthouse-stack-packs/packs/wordpress.js | uses-responsive-images": {
    "message": "Ûṕl̂óâd́ îḿâǵêś d̂ír̂éĉt́l̂ý t̂h́r̂óûǵĥ t́ĥé [m̂éd̂íâ ĺîb́r̂ár̂ý](https://wordpress.org/support/article/media-library-screen/) t̂ó êńŝúr̂é t̂h́ât́ t̂h́ê ŕêq́ûír̂éd̂ ím̂áĝé ŝíẑéŝ ár̂é âv́âíl̂áb̂ĺê, án̂d́ t̂h́êń îńŝér̂t́ t̂h́êḿ f̂ŕôḿ t̂h́ê ḿêd́îá l̂íb̂ŕâŕŷ ór̂ úŝé t̂h́ê ím̂áĝé ŵíd̂ǵêt́ t̂ó êńŝúr̂é t̂h́ê óp̂t́îḿâĺ îḿâǵê śîźêś âŕê úŝéd̂ (ín̂ćl̂úd̂ín̂ǵ t̂h́ôśê f́ôŕ t̂h́ê ŕêśp̂ón̂śîv́ê b́r̂éâḱp̂óîńt̂ś). Âv́ôíd̂ úŝín̂ǵ `Full Size` îḿâǵêś ûńl̂éŝś t̂h́ê d́îḿêńŝíôńŝ ár̂é âd́êq́ûát̂é f̂ór̂ t́ĥéîŕ ûśâǵê. [Ĺêár̂ń M̂ór̂é](https://wordpress.org/support/article/inserting-images-into-posts-and-pages/)."
  },
  "node_modules/lighthouse-stack-packs/packs/wordpress.js | uses-text-compression": {
    "message": "Ŷóû ćâń êńâb́l̂é t̂éx̂t́ ĉóm̂ṕr̂éŝśîón̂ ín̂ ýôúr̂ ẃêb́ ŝér̂v́êŕ ĉón̂f́îǵûŕât́îón̂."
  },
  "report/renderer/util.js | calculatorLink": {
    "message": "Ŝéê ćâĺĉúl̂át̂ór̂."
  },
  "report/renderer/util.js | collapseView": {
    "message": "Ĉól̂ĺâṕŝé v̂íêẃ"
  },
  "report/renderer/util.js | crcInitialNavigation": {
    "message": "Îńît́îál̂ Ńâv́îǵât́îón̂"
  },
  "report/renderer/util.js | crcLongestDurationLabel": {
    "message": "M̂áx̂ím̂úm̂ ćr̂ít̂íĉál̂ ṕât́ĥ ĺât́êńĉý:"
  },
  "report/renderer/util.js | dropdownCopyJSON": {
    "message": "Ĉóp̂ý ĴŚÔŃ"
  },
  "report/renderer/util.js | dropdownDarkTheme": {
    "message": "T̂óĝǵl̂é D̂ár̂ḱ T̂h́êḿê"
  },
  "report/renderer/util.js | dropdownPrintExpanded": {
    "message": "P̂ŕîńt̂ Éx̂ṕâńd̂éd̂"
  },
  "report/renderer/util.js | dropdownPrintSummary": {
    "message": "P̂ŕîńt̂ Śûḿm̂ár̂ý"
  },
  "report/renderer/util.js | dropdownSaveGist": {
    "message": "Ŝáv̂é âś Ĝíŝt́"
  },
  "report/renderer/util.js | dropdownSaveHTML": {
    "message": "Ŝáv̂é âś ĤT́M̂Ĺ"
  },
  "report/renderer/util.js | dropdownSaveJSON": {
    "message": "Ŝáv̂é âś ĴŚÔŃ"
  },
  "report/renderer/util.js | dropdownViewer": {
    "message": "Ôṕêń îń V̂íêẃêŕ"
  },
  "report/renderer/util.js | errorLabel": {
    "message": "Êŕr̂ór̂!"
  },
  "report/renderer/util.js | errorMissingAuditInfo": {
    "message": "R̂ép̂ór̂t́ êŕr̂ór̂: ńô áûd́ît́ îńf̂ór̂ḿât́îón̂"
  },
  "report/renderer/util.js | expandView": {
    "message": "Êx́p̂án̂d́ v̂íêẃ"
  },
  "report/renderer/util.js | footerIssue": {
    "message": "F̂íl̂é âń îśŝúê"
  },
  "report/renderer/util.js | hide": {
    "message": "Ĥíd̂é"
  },
  "report/renderer/util.js | labDataTitle": {
    "message": "L̂áb̂ D́ât́â"
  },
  "report/renderer/util.js | lsPerformanceCategoryDescription": {
    "message": "[L̂íĝh́t̂h́ôúŝé](https://developers.google.com/web/tools/lighthouse/) âńâĺŷśîś ôf́ t̂h́ê ćûŕr̂én̂t́ p̂áĝé ôń âń êḿûĺât́êd́ m̂ób̂íl̂é n̂ét̂ẃôŕk̂. V́âĺûéŝ ár̂é êśt̂ím̂át̂éd̂ án̂d́ m̂áŷ v́âŕŷ."
  },
  "report/renderer/util.js | manualAuditsGroupTitle": {
    "message": "Âd́d̂ít̂íôńâĺ ît́êḿŝ t́ô ḿâńûál̂ĺŷ ćĥéĉḱ"
  },
  "report/renderer/util.js | notApplicableAuditsGroupTitle": {
    "message": "N̂ót̂ áp̂ṕl̂íĉáb̂ĺê"
  },
  "report/renderer/util.js | opportunityResourceColumnLabel": {
    "message": "Ôṕp̂ór̂t́ûńît́ŷ"
  },
  "report/renderer/util.js | opportunitySavingsColumnLabel": {
    "message": "Êśt̂ím̂át̂éd̂ Śâv́îńĝś"
  },
  "report/renderer/util.js | passedAuditsGroupTitle": {
    "message": "P̂áŝśêd́ âúd̂ít̂ś"
  },
  "report/renderer/util.js | runtimeAnalysisWindow": {
    "message": "Îńît́îál̂ ṕâǵê ĺôád̂"
  },
  "report/renderer/util.js | runtimeCustom": {
    "message": "Ĉúŝt́ôḿ t̂h́r̂ót̂t́l̂ín̂ǵ"
  },
  "report/renderer/util.js | runtimeDesktopEmulation": {
    "message": "Êḿûĺât́êd́ D̂éŝḱt̂óp̂"
  },
  "report/renderer/util.js | runtimeMobileEmulation": {
    "message": "Êḿûĺât́êd́ M̂ót̂ó Ĝ4"
  },
  "report/renderer/util.js | runtimeNoEmulation": {
    "message": "N̂ó êḿûĺât́îón̂"
  },
  "report/renderer/util.js | runtimeSettingsAxeVersion": {
    "message": "Âx́ê v́êŕŝíôń"
  },
  "report/renderer/util.js | runtimeSettingsBenchmark": {
    "message": "ĈṔÛ/Ḿêḿôŕŷ Ṕôẃêŕ"
  },
  "report/renderer/util.js | runtimeSettingsCPUThrottling": {
    "message": "ĈṔÛ t́ĥŕôt́t̂ĺîńĝ"
  },
  "report/renderer/util.js | runtimeSettingsDevice": {
    "message": "D̂év̂íĉé"
  },
  "report/renderer/util.js | runtimeSettingsNetworkThrottling": {
    "message": "N̂ét̂ẃôŕk̂ t́ĥŕôt́t̂ĺîńĝ"
  },
  "report/renderer/util.js | runtimeSettingsUANetwork": {
    "message": "Ûśêŕ âǵêńt̂ (ńêt́ŵór̂ḱ)"
  },
  "report/renderer/util.js | runtimeSingleLoad": {
    "message": "Ŝín̂ǵl̂é p̂áĝé l̂óâd́"
  },
  "report/renderer/util.js | runtimeSingleLoadTooltip": {
    "message": "T̂h́îś d̂át̂á îś t̂ák̂én̂ f́r̂óm̂ á ŝín̂ǵl̂é p̂áĝé l̂óâd́, âś ôṕp̂óŝéd̂ t́ô f́îél̂d́ d̂át̂á ŝúm̂ḿâŕîźîńĝ ḿâńŷ śêśŝíôńŝ."
  },
  "report/renderer/util.js | runtimeSlow4g": {
    "message": "Ŝĺôẃ 4Ĝ t́ĥŕôt́t̂ĺîńĝ"
  },
  "report/renderer/util.js | runtimeUnknown": {
    "message": "Ûńk̂ńôẃn̂"
  },
  "report/renderer/util.js | show": {
    "message": "Ŝh́ôẃ"
  },
  "report/renderer/util.js | showRelevantAudits": {
    "message": "Ŝh́ôẃ âúd̂ít̂ś r̂él̂év̂án̂t́ t̂ó:"
  },
  "report/renderer/util.js | snippetCollapseButtonLabel": {
    "message": "Ĉól̂ĺâṕŝé ŝńîṕp̂ét̂"
  },
  "report/renderer/util.js | snippetExpandButtonLabel": {
    "message": "Êx́p̂án̂d́ ŝńîṕp̂ét̂"
  },
  "report/renderer/util.js | thirdPartyResourcesLabel": {
    "message": "Ŝh́ôẃ 3r̂d́-p̂ár̂t́ŷ ŕêśôúr̂ćêś"
  },
  "report/renderer/util.js | throttlingProvided": {
    "message": "P̂ŕôv́îd́êd́ b̂ý êńv̂ír̂ón̂ḿêńt̂"
  },
  "report/renderer/util.js | toplevelWarningsMessage": {
    "message": "T̂h́êŕê ẃêŕê íŝśûéŝ áf̂f́êćt̂ín̂ǵ t̂h́îś r̂ún̂ óf̂ Ĺîǵĥt́ĥóûśê:"
  },
  "report/renderer/util.js | varianceDisclaimer": {
    "message": "V̂ál̂úêś âŕê éŝt́îḿât́êd́ âńd̂ ḿâý v̂ár̂ý. T̂h́ê [ṕêŕf̂ór̂ḿâńĉé ŝćôŕê íŝ ćâĺĉúl̂át̂éd̂](https://web.dev/performance-scoring/) d́îŕêćt̂ĺŷ f́r̂óm̂ t́ĥéŝé m̂ét̂ŕîćŝ."
  },
  "report/renderer/util.js | viewOriginalTraceLabel": {
    "message": "V̂íêẃ Ôŕîǵîńâĺ T̂ŕâćê"
  },
  "report/renderer/util.js | viewTraceLabel": {
    "message": "V̂íêẃ T̂ŕâćê"
  },
  "report/renderer/util.js | viewTreemapLabel": {
    "message": "V̂íêẃ T̂ŕêém̂áp̂"
  },
  "report/renderer/util.js | warningAuditsGroupTitle": {
    "message": "P̂áŝśêd́ âúd̂ít̂ś b̂út̂ ẃît́ĥ ẃâŕn̂ín̂ǵŝ"
  },
  "report/renderer/util.js | warningHeader": {
    "message": "Ŵár̂ńîńĝś: "
  },
  "treemap/app/src/util.js | allLabel": {
    "message": "Âĺl̂"
  },
  "treemap/app/src/util.js | allScriptsDropdownLabel": {
    "message": "Âĺl̂ Śĉŕîṕt̂ś"
  },
  "treemap/app/src/util.js | coverageColumnName": {
    "message": "Ĉóv̂ér̂áĝé"
  },
  "treemap/app/src/util.js | duplicateModulesLabel": {
    "message": "D̂úp̂ĺîćât́ê Ḿôd́ûĺêś"
  },
  "treemap/app/src/util.js | resourceBytesLabel": {
    "message": "R̂éŝóûŕĉé B̂ýt̂éŝ"
  },
  "treemap/app/src/util.js | tableColumnName": {
    "message": "N̂ám̂é"
  },
  "treemap/app/src/util.js | toggleTableButtonLabel": {
    "message": "T̂óĝǵl̂é T̂áb̂ĺê"
  },
  "treemap/app/src/util.js | unusedBytesLabel": {
    "message": "Ûńûśêd́ B̂ýt̂éŝ"
  }
}<|MERGE_RESOLUTION|>--- conflicted
+++ resolved
@@ -2087,7 +2087,6 @@
   "core/lib/lh-error.js | requestContentTimeout": {
     "message": "F̂ét̂ćĥín̂ǵ r̂éŝóûŕĉé ĉón̂t́êńt̂ h́âś êx́ĉéêd́êd́ t̂h́ê ál̂ĺôt́t̂éd̂ t́îḿê"
   },
-<<<<<<< HEAD
   "lighthouse-core/lib/lh-error.js | targetCrashed": {
     "message": "B̂ŕôẃŝér̂ t́âb́ ĥáŝ ún̂éx̂ṕêćt̂éd̂ĺŷ ćr̂áŝh́êd́."
   },
@@ -2095,9 +2094,7 @@
     "message": "P̂ŕôt́ôćôĺ ĉón̂ńêćt̂íôń t̂ó t̂h́ê b́r̂óŵśêŕ t̂áb̂ h́âś ûńêx́p̂éĉt́êd́l̂ý b̂ŕôḱêń."
   },
   "lighthouse-core/lib/lh-error.js | urlInvalid": {
-=======
   "core/lib/lh-error.js | urlInvalid": {
->>>>>>> 6909c6cc
     "message": "T̂h́ê ÚR̂Ĺ ŷóû h́âv́ê ṕr̂óv̂íd̂éd̂ áp̂ṕêár̂ś t̂ó b̂é îńv̂ál̂íd̂."
   },
   "core/lib/navigation-error.js | warningXhtml": {
