--- conflicted
+++ resolved
@@ -25,16 +25,9 @@
       },
       devtoolsLogs: {[PreloadLCPImage.DEFAULT_PASS]: networkRecordsToDevtoolsLog(networkRecords)},
       URL: {
-<<<<<<< HEAD
-        initialUrl: 'about:blank',
         requestedUrl: rootNodeUrl,
-        mainDocumentUrl: finalUrl,
-        finalUrl,
-=======
-        requestedUrl: finalDisplayedUrl,
         mainDocumentUrl: finalDisplayedUrl,
         finalDisplayedUrl,
->>>>>>> f2b2c882
       },
       TraceElements: [
         {
