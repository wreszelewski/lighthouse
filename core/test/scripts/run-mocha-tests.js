/**
 * @license Copyright 2022 The Lighthouse Authors. All Rights Reserved.
 * Licensed under the Apache License, Version 2.0 (the "License"); you may not use this file except in compliance with the License. You may obtain a copy of the License at http://www.apache.org/licenses/LICENSE-2.0
 * Unless required by applicable law or agreed to in writing, software distributed under the License is distributed on an "AS IS" BASIS, WITHOUT WARRANTIES OR CONDITIONS OF ANY KIND, either express or implied. See the License for the specific language governing permissions and limitations under the License.
 */

/**
 * @fileoverview
 * CLI tool for running mocha tests. Run with `yarn mocha`
 */

import fs from 'fs';
import path from 'path';
import {Worker, isMainThread, parentPort, workerData} from 'worker_threads';
import {once} from 'events';

import Mocha from 'mocha';
import yargs from 'yargs';
import * as yargsHelpers from 'yargs/helpers';
import glob from 'glob';

import {LH_ROOT} from '../../../root.js';
import {mochaGlobalSetup, mochaGlobalTeardown} from '../test-env/mocha-setup.js';

const failedTestsDir = `${LH_ROOT}/.tmp/failing-tests`;

if (!isMainThread && parentPort) {
  // Worker.
  const {test, mochaArgs, numberMochaInvocations} = workerData;
  const numberFailures = await runMocha([test], mochaArgs, numberMochaInvocations);
  parentPort?.postMessage({type: 'result', numberFailures});
  process.exit(0);
}

/** @param {string} text */
function escapeRegex(text) {
  return text.replace(/[-\\^$*+?.()|[\]{}]/g, '\\$&');
}

function getFailedTests() {
  const allFailedTests = [];
  for (const file of glob.sync('*.json', {cwd: failedTestsDir, absolute: true})) {
    allFailedTests.push(...JSON.parse(fs.readFileSync(file, 'utf-8')));
  }
  return allFailedTests;
}

// Some tests replace real modules with mocks in the global scope of the test file
// (outside 'before' lifecycle / a test unit). Before doing any lifecycle stuff, Mocha will load
// all test files (everything if --no-parallel, else each worker will load a subset of the files
// all at once). This results in unexpected mocks contaminating other test files.
//
// Tests do other undesired things in the global scope too, such as enabling fake timers.
//
// For now, we isolate a number of tests until they can be refactored.
//
// To run tests without isolation, and all in one process:
//    yarn mocha --no-isolation --no-parallel core/test
//
// Because mocha workers can divide up test files that mess with global scope in a way that
// _just happens_ to not cause anything to fail, use this command to verify that
// all necessary tests are isolated:
//    yarn mocha --no-parallel
// (also, just comment out the `testsToRunIsolated` below, as they won't impact this verification)
const testsToIsolate = new Set([
  // grep -lRE '^timers\.useFakeTimers' --include='*-test.*' --exclude-dir=node_modules
  'flow-report/test/common-test.tsx',
  'core/test/gather/session-test.js',
  'core/test/legacy/gather/driver-test.js',
  'core/test/gather/driver/execution-context-test.js',
  'core/test/gather/driver/navigation-test.js',
  'core/test/gather/driver/wait-for-condition-test.js',
  'core/test/gather/gatherers/css-usage-test.js',
  'core/test/gather/gatherers/image-elements-test.js',
  'core/test/gather/gatherers/inspector-issues-test.js',
  'core/test/gather/gatherers/js-usage-test.js',
  'core/test/gather/gatherers/source-maps-test.js',
  'core/test/gather/gatherers/trace-elements-test.js',
  'core/test/gather/gatherers/trace-test.js',

  // grep -lRE '^await td\.replace' --include='*-test.*' --exclude-dir=node_modules
  'core/test/gather/snapshot-runner-test.js',
  'core/test/gather/timespan-runner-test.js',
  'core/test/user-flow-test.js',
  'core/test/gather/driver/prepare-test.js',
  'core/test/gather/gatherers/link-elements-test.js',
  'core/test/gather/gatherers/service-worker-test.js',
  'core/test/runner-test.js',

  // grep -lRE --include='-test.js' 'mockDriverSubmodules|mockRunnerModule|mockDriverModule|mockDriverSubmodules|makeMocksForGatherRunner' --include='*-test.*' --exclude-dir=node_modules
  'core/test/gather/navigation-runner-test.js',
  'core/test/gather/snapshot-runner-test.js',
  'core/test/gather/timespan-runner-test.js',
  'core/test/user-flow-test.js',
  'core/test/legacy/gather/gather-runner-test.js',
  'core/test/gather/gatherers/dobetterweb/response-compression-test.js',
  'core/test/gather/gatherers/script-elements-test.js',
  'core/test/runner-test.js',

  // These tend to timeout in puppeteer when run in parallel with other tests.
  'core/test/scenarios/api-test-pptr.js',
  'core/test/scenarios/cross-origin-test-pptr.js',
  'core/test/scenarios/disconnect-test-pptr.js',

  // ?
  'clients/test/lightrider/lightrider-entry-test.js', // Runner overrides.
  'flow-report/test/flow-report-pptr-test.ts',
  'cli/test/cli/bin-test.js',
  'cli/test/cli/run-test.js',
  'core/test/legacy/config/config-test.js',
  'core/test/config/config-test.js',
  'core/test/lib/emulation-test.js',
  'core/test/lib/sentry-test.js',
  'report/test/clients/bundle-test.js',
  'report/test/clients/bundle-test.js',
  'shared/test/localization/format-test.js',
]);

const y = yargs(yargsHelpers.hideBin(process.argv));
// TODO: -t => --fgrep
const rawArgv = y
  .help('help')
  .usage('node $0 [<options>] <paths>')
  .parserConfiguration({'unknown-options-as-args': true})
  .option('_', {
    array: true,
    type: 'string',
  })
  .options({
    'testMatch': {
      type: 'string',
      describe: 'Glob pattern for collecting test files',
    },
    'update': {
      alias: 'u',
      type: 'boolean',
      default: false,
      describe: 'Update snapshots',
    },
    'isolation': {
      type: 'boolean',
      default: true,
    },
    'parallel': {
      type: 'boolean',
      // Although much faster, mocha's parallel test runner defers printing errors until
      // all tests have finished. This may be undesired for local development, so enable
      // parallel mode by default only in CI.
      // Also, good to default to false locally because that avoids missing cross-file
      // test contamination by chance of mocha splitting up the work in a way that hides it.
      default: Boolean(process.env.CI),
    },
    'bail': {
      alias: 'b',
      type: 'boolean',
      default: false,
    },
    't': {
      type: 'string',
      describe: 'an alias for --grep, to run only tests with matching titles',
    },
    'onlyFailures': {
      type: 'boolean',
    },
    'require': {
      type: 'string',
    },
  })
  .wrap(y.terminalWidth())
  .argv;
const argv =
  /** @type {Awaited<typeof rawArgv> & CamelCasify<Awaited<typeof rawArgv>>} */ (rawArgv);

// This captures all of our mocha tests except for:
// * flow-report, because it needs to provide additional mocha flags
// * various *-test-pptr.js integration tests, which are long so are handled explicitly in
//   specific package.json scripts
const defaultTestMatches = [
  'build/**/*-test.js',
  'clients/test/**/*-test.js',
  'cli/**/*-test.js',
  'core/**/*-test.js',
  'core/test/**/*-test-pptr.js',
  'report/**/*-test.js',
  'shared/**/*-test.js',
  'third-party/**/*-test.js',
  'treemap/**/*-test.js',
  'viewer/**/*-test.js',
];

const filterFilePatterns = argv._.filter(arg => !(typeof arg !== 'string' || arg.startsWith('--')))
  .map(pattern => {
    if (path.isAbsolute(pattern)) {
      // Allows this to work:
      //     yarn mocha /Users/cjamcl/src/lighthouse/core/test/runner-test.js
      return path.relative(LH_ROOT, pattern);
    } else {
      return pattern;
    }
  });

function getTestFiles() {
  // Collect all the possible test files, based off the provided testMatch glob pattern
  // or the default patterns defined above.
  const testsGlob = argv.testMatch || `{${defaultTestMatches.join(',')}}`;
  const allTestFiles = glob.sync(testsGlob, {cwd: LH_ROOT});

  // If provided, filter the test files using a basic string includes on the absolute path of
<<<<<<< HEAD
  // each test file. Map back to a relative path because it's nice to keep the printed commands shorter.
  // Why pass `absolute: true` to glob above? So that this works:
  //     yarn mocha /Users/cjamcl/src/lighthouse/core/test/runner-test.js
  let filteredTests = (
    filterFilePatterns.length ?
      allTestFiles.filter((file) => filterFilePatterns.some(pattern => file.includes(pattern))) :
      allTestFiles
  ).map(testPath => path.relative(process.cwd(), testPath));
  // Get us back to forward slashes (b/c of path.relative above).
  if (process.platform === 'win32') {
    filteredTests = filteredTests.map(testPath => testPath.replace(/\\/g, '/'));
  }
=======
  // each test file.
  let filteredTests = filterFilePatterns.length ?
    allTestFiles.filter((file) => filterFilePatterns.some(pattern => file.includes(pattern))) :
    allTestFiles;
>>>>>>> 22d264be

  let grep;
  if (argv.onlyFailures) {
    const failedTests = getFailedTests();
    if (failedTests.length === 0) throw new Error('no tests failed');

    const titles = failedTests.map(failed => failed.title);
    grep = new RegExp(titles.map(escapeRegex).join('|'));

    filteredTests = filteredTests.filter(file => failedTests.some(failed => failed.file === file));
  }

  if (filterFilePatterns.length) {
    console.log(`applied test filters: ${JSON.stringify(filterFilePatterns, null, 2)}`);
  }
  console.log(`running ${filteredTests.length} test files`);

  return {filteredTests, grep};
}

/**
 * @param {{numberFailures: number, numberMochaInvocations: number}} params
 */
function exit({numberFailures, numberMochaInvocations}) {
  if (!numberFailures) {
    console.log('Tests passed');
    process.exit(0);
  }

  if (numberMochaInvocations === 1) {
    console.log('Tests failed');
    process.exit(1);
  }

  // If running many instances of mocha, failed results can get lost in the output.
  // So keep track of failures and re-print them at the very end.
  // See mocha-setup.js afterAll.

  const allFailedTests = getFailedTests();
  const groupedByFile = new Map();
  for (const failedTest of allFailedTests) {
    const failedTests = groupedByFile.get(failedTest.file) || [];
    failedTests.push(failedTest);
    groupedByFile.set(failedTest.file, failedTests);
  }

  console.log(`${allFailedTests.length} tests failed`);
  console.log('Printing failing tests:\n===========\n');

  for (const [file, failedTests] of groupedByFile) {
    console.log(`${file}\n`);
    for (const failedTest of failedTests) {
      console.log(`= ${failedTest.title}\n`);
      console.log(`${failedTest.error}\n`);
    }
  }

  process.exit(1);
}

/**
 * @typedef OurMochaArgs
 * @property {RegExp | undefined} grep
 * @property {boolean} bail
 * @property {boolean} parallel
 * @property {string | undefined} require
 */

/**
 * @param {string[]} tests
 * @param {OurMochaArgs} mochaArgs
 * @param {number} invocationNumber
 */
async function runMocha(tests, mochaArgs, invocationNumber) {
  process.env.LH_FAILED_TESTS_FILE = `${failedTestsDir}/output-${invocationNumber}.json`;

  const rootHooksPath = mochaArgs.require || '../test-env/mocha-setup.js';
  const {rootHooks} = await import(rootHooksPath);

  try {
    const mocha = new Mocha({
      rootHooks,
      timeout: 20_000,
      bail: mochaArgs.bail,
      grep: mochaArgs.grep,
      // TODO: not working
      // parallel: tests.length > 1 && mochaArgs.parallel,
      parallel: false,
    });

    // @ts-expect-error - not in types.
    mocha.lazyLoadFiles(true);
    for (const test of tests) mocha.addFile(test);
    await mocha.loadFilesAsync();
    return await new Promise(resolve => mocha.run(resolve));
  } catch (err) {
    console.error(err);
    return 1;
  }
}

async function main() {
  process.env.SNAPSHOT_UPDATE = argv.update ? '1' : '';

  const {filteredTests: testsToRun, grep} = getTestFiles();
  const testsToRunTogether = [];
  const testsToRunIsolated = [];
  for (const test of testsToRun) {
    if (argv.isolation && testsToIsolate.has(test)) {
      testsToRunIsolated.push(test);
    } else {
      testsToRunTogether.push(test);
    }
  }

  // If running only a single test file, no need for isolation at all. Move
  // the singular test to `testsToRunTogether` so that it's run in-process,
  // allowing for better DX when doing a `node --inspect-brk` workflow.
  if (testsToRunTogether.length === 0 && testsToRunIsolated.length === 1) {
    testsToRunTogether.push(testsToRunIsolated[0]);
    testsToRunIsolated.splice(0, 1);
  }

  fs.rmSync(failedTestsDir, {recursive: true, force: true});
  fs.mkdirSync(failedTestsDir, {recursive: true});

  /** @type {OurMochaArgs} */
  const mochaArgs = {
    grep,
    bail: argv.bail,
    parallel: argv.parallel,
    require: argv.require,
  };

  mochaGlobalSetup();
  let numberMochaInvocations = 0;
  let numberFailures = 0;
  try {
    if (testsToRunTogether.length) {
      numberFailures += await runMocha(testsToRunTogether, mochaArgs, numberMochaInvocations);
      numberMochaInvocations += 1;
      if (numberFailures && argv.bail) exit({numberFailures, numberMochaInvocations});
    }

    for (const test of testsToRunIsolated) {
      console.log(`Running test in isolation: ${test}`);
      const worker = new Worker(new URL(import.meta.url), {
        workerData: {
          test,
          mochaArgs,
          numberMochaInvocations,
        },
      });

      try {
        const [workerResponse] = await once(worker, 'message');
        numberFailures += workerResponse.numberFailures;
      } catch (err) {
        // `once` throws an error if the underlying event emitter produces an 'error' message.
        console.error(err);
        numberFailures += 1;
      }

      numberMochaInvocations += 1;
      if (numberFailures && argv.bail) exit({numberFailures, numberMochaInvocations});
    }
  } finally {
    mochaGlobalTeardown();
  }

  exit({numberFailures, numberMochaInvocations});
}

await main();<|MERGE_RESOLUTION|>--- conflicted
+++ resolved
@@ -206,25 +206,10 @@
   const allTestFiles = glob.sync(testsGlob, {cwd: LH_ROOT});
 
   // If provided, filter the test files using a basic string includes on the absolute path of
-<<<<<<< HEAD
-  // each test file. Map back to a relative path because it's nice to keep the printed commands shorter.
-  // Why pass `absolute: true` to glob above? So that this works:
-  //     yarn mocha /Users/cjamcl/src/lighthouse/core/test/runner-test.js
-  let filteredTests = (
-    filterFilePatterns.length ?
-      allTestFiles.filter((file) => filterFilePatterns.some(pattern => file.includes(pattern))) :
-      allTestFiles
-  ).map(testPath => path.relative(process.cwd(), testPath));
-  // Get us back to forward slashes (b/c of path.relative above).
-  if (process.platform === 'win32') {
-    filteredTests = filteredTests.map(testPath => testPath.replace(/\\/g, '/'));
-  }
-=======
   // each test file.
   let filteredTests = filterFilePatterns.length ?
     allTestFiles.filter((file) => filterFilePatterns.some(pattern => file.includes(pattern))) :
     allTestFiles;
->>>>>>> 22d264be
 
   let grep;
   if (argv.onlyFailures) {
