{
  "name": "lighthouse",
  "version": "8.1.0",
  "description": "Automated auditing, performance metrics, and best practices for the web.",
  "main": "./lighthouse-core/index.js",
  "bin": {
    "lighthouse": "./lighthouse-cli/index.js",
    "chrome-debug": "./lighthouse-core/scripts/manual-chrome-launcher.js",
    "smokehouse": "./lighthouse-cli/test/smokehouse/frontends/smokehouse-bin.js"
  },
  "engines": {
    "node": ">=12.13.0"
  },
  "scripts": {
    "build-all": "npm-run-posix-or-windows build-all:task",
    "build-all:task": "yarn build-report && yarn build-cdt-lib && yarn build-devtools && (yarn build-extension & yarn build-lr & yarn build-viewer & yarn build-treemap & yarn build-smokehouse-bundle & wait) && yarn build-pack",
    "build-all:task:windows": "yarn build-report && yarn build-cdt-lib && yarn build-extension && yarn build-devtools && yarn build-lr && yarn build-viewer && yarn build-treemap && yarn build-smokehouse-bundle",
    "build-cdt-lib": "node ./build/build-cdt-lib.js",
    "build-extension": "yarn build-extension-chrome && yarn build-extension-firefox",
    "build-extension-chrome": "node ./build/build-extension.js chrome",
    "build-extension-firefox": "node ./build/build-extension.js firefox",
    "build-devtools": "yarn reset-link && node ./build/build-bundle.js clients/devtools-entry.js dist/lighthouse-dt-bundle.js && node ./build/build-dt-report-resources.js",
    "build-smokehouse-bundle": "node ./build/build-smokehouse-bundle.js",
    "build-lr": "yarn reset-link && node ./build/build-lightrider-bundles.js",
    "build-pack": "bash build/build-pack.sh",
    "build-report": "node build/build-report.js",
    "build-treemap": "node ./build/build-treemap.js",
    "build-viewer": "node ./build/build-viewer.js",
    "reset-link": "(yarn unlink || true) && yarn link && yarn link lighthouse",
    "c8": "bash lighthouse-core/scripts/c8.sh",
    "clean": "rm -r dist proto/scripts/*.json proto/scripts/*_pb2.* proto/scripts/*_pb.* proto/scripts/__pycache__ proto/scripts/*.pyc *.report.html *.report.dom.html *.report.json *.devtoolslog.json *.trace.json lighthouse-core/lib/i18n/locales/*.ctc.json || true",
    "lint": "[ \"$CI\" = true ] && eslint --quiet -f codeframe . || eslint .",
    "smoke": "node lighthouse-cli/test/smokehouse/frontends/smokehouse-bin.js",
    "debug": "node --inspect-brk ./lighthouse-cli/index.js",
    "start": "yarn build-report --only-standalone && node ./lighthouse-cli/index.js",
    "jest": "node --experimental-vm-modules ./node_modules/jest/bin/jest.js",
    "test": "yarn diff:sample-json && yarn lint --quiet && yarn unit && yarn type-check",
    "test-bundle": "yarn smoke --runner bundle -j=1 --retries=2 --invert-match forms",
    "test-clients": "yarn jest \"$PWD/clients/\"",
    "test-viewer": "yarn unit-viewer && yarn jest lighthouse-viewer/test/viewer-test-pptr.js",
    "test-treemap": "yarn unit-treemap && yarn jest lighthouse-treemap/test/treemap-test-pptr.js",
    "test-lantern": "bash lighthouse-core/scripts/test-lantern.sh",
    "test-legacy-javascript": "bash lighthouse-core/scripts/test-legacy-javascript.sh",
    "test-docs": "yarn --cwd docs/recipes/auth && yarn jest docs/recipes/integration-test && yarn --cwd docs/recipes/custom-gatherer-puppeteer test",
    "test-proto": "yarn compile-proto && yarn build-proto-roundtrip",
    "unit-core": "yarn jest \"lighthouse-core\"",
    "unit-cli": "yarn jest \"lighthouse-cli/\"",
    "unit-report": "yarn jest \"report/\"",
    "unit-treemap": "jest \"lighthouse-treemap/.*-test.js\"",
    "unit-viewer": "jest \"lighthouse-viewer/.*-test.js\"",
    "unit": "yarn unit-core && yarn unit-cli && yarn unit-report && yarn unit-viewer && yarn unit-treemap",
    "unit:ci": "NODE_OPTIONS=--max-old-space-size=8192 npm run unit-core -- --ci && npm run unit-cli -- --ci && npm run unit-report -- --ci && npm run unit-viewer -- --ci && npm run unit-treemap -- --ci",
    "core-unit": "yarn unit-core",
    "cli-unit": "yarn unit-cli",
    "viewer-unit": "yarn unit-viewer",
    "watch": "yarn unit-core --watch",
    "unit:cicoverage": "yarn c8 --all yarn unit:ci",
    "coverage": "yarn unit:cicoverage && c8 report --reporter html",
    "coverage:smoke": "yarn c8 yarn smoke -j=1 && c8 report --reporter html",
    "devtools": "bash lighthouse-core/scripts/roll-to-devtools.sh",
    "chrome": "node lighthouse-core/scripts/manual-chrome-launcher.js",
    "fast": "node ./lighthouse-cli/index.js --preset=desktop --throttlingMethod=provided",
    "deploy-treemap": "yarn build-treemap --deploy",
    "deploy-viewer": "yarn build-viewer --deploy",
    "now-build": "yarn build-report && node lighthouse-core/scripts/build-report-for-autodeployment.js && yarn build-viewer && yarn build-treemap && cp -r dist/gh-pages dist/now/gh-pages",
    "dogfood-lhci": "./lighthouse-core/scripts/dogfood-lhci.sh",
    "timing-trace": "node lighthouse-core/scripts/generate-timing-trace.js",
    "changelog": "conventional-changelog --config ./build/changelog-generator/index.js --infile changelog.md --same-file",
    "type-check": "tsc -p . && tsc -p lighthouse-viewer/ && tsc -p lighthouse-treemap/",
    "i18n:checks": "./lighthouse-core/scripts/i18n/assert-strings-collected.sh",
    "i18n:collect-strings": "node lighthouse-core/scripts/i18n/collect-strings.js",
    "update:lantern-baseline": "node lighthouse-core/scripts/lantern/update-baseline-lantern-values.js",
    "update:sample-artifacts": "node lighthouse-core/scripts/update-report-fixtures.js",
    "update:sample-json": "yarn i18n:collect-strings && node ./lighthouse-cli -A=./lighthouse-core/test/results/artifacts --config-path=./lighthouse-core/test/results/sample-config.js --output=json --output-path=./lighthouse-core/test/results/sample_v2.json && node lighthouse-core/scripts/cleanup-LHR-for-diff.js ./lighthouse-core/test/results/sample_v2.json --only-remove-timing",
    "update:test-devtools": "bash lighthouse-core/test/chromium-web-tests/test-locally.sh --reset-results",
    "test-devtools": "bash lighthouse-core/test/chromium-web-tests/test-locally.sh",
    "open-devtools": "bash lighthouse-core/scripts/open-devtools.sh",
    "run-devtools": "node lighthouse-core/scripts/pptr-run-devtools.js",
    "diff:sample-json": "yarn i18n:checks && bash lighthouse-core/scripts/assert-golden-lhr-unchanged.sh",
    "computeBenchmarkIndex": "./lighthouse-core/scripts/benchmark.js",
    "minify-latest-run": "./lighthouse-core/scripts/lantern/minify-trace.js ./latest-run/defaultPass.trace.json ./latest-run/defaultPass.trace.min.json && ./lighthouse-core/scripts/lantern/minify-devtoolslog.js ./latest-run/defaultPass.devtoolslog.json ./latest-run/defaultPass.devtoolslog.min.json",
    "save-latest-run": "./lighthouse-core/scripts/save-latest-run.sh",
    "compile-proto": "protoc --python_out=./ ./proto/lighthouse-result.proto && mv ./proto/*_pb2.py ./proto/scripts || (echo \"❌ Install protobuf ≥ 3.7.1 to compile the proto file.\" && false)",
    "build-proto-roundtrip": "mkdir -p .tmp && cross-env PROTOCOL_BUFFERS_PYTHON_IMPLEMENTATION_VERSION=2 python proto/scripts/json_roundtrip_via_proto.py",
    "static-server": "node lighthouse-cli/test/fixtures/static-server.js",
    "serve-dist": "cd dist && python -m SimpleHTTPServer",
    "serve-gh-pages": "cd dist/gh-pages && python -m SimpleHTTPServer",
    "serve-treemap": "yarn serve-gh-pages",
    "serve-viewer": "yarn serve-gh-pages"
  },
  "devDependencies": {
    "@build-tracker/cli": "^1.0.0-beta.15",
    "@firebase/app-types": "0.3.1",
    "@firebase/auth-types": "0.3.2",
    "@firebase/util": "0.2.1",
    "@rollup/plugin-alias": "^3.1.2",
    "@rollup/plugin-dynamic-import-vars": "^1.1.1",
    "@rollup/plugin-json": "^4.1.0",
    "@types/archiver": "^2.1.2",
    "@types/browserify": "^12.0.36",
    "@types/chrome": "^0.0.60",
    "@types/configstore": "^4.0.0",
    "@types/cpy": "^5.1.0",
    "@types/css-font-loading-module": "^0.0.2",
    "@types/eslint": "^4.16.6",
    "@types/gh-pages": "^2.0.0",
    "@types/google.analytics": "0.0.39",
    "@types/jest": "^24.0.9",
    "@types/jpeg-js": "^0.3.0",
    "@types/lodash.clonedeep": "^4.5.6",
    "@types/lodash.get": "^4.4.6",
    "@types/lodash.isequal": "^4.5.2",
    "@types/lodash.set": "^4.3.6",
    "@types/node": "*",
    "@types/pako": "^1.0.1",
    "@types/raven": "^2.5.1",
    "@types/resize-observer-browser": "^0.1.1",
    "@types/semver": "^5.5.0",
    "@types/tabulator-tables": "^4.9.1",
    "@types/update-notifier": "^4.1.0",
    "@types/ws": "^7.0.0",
    "@types/yargs": "^15.0.11",
    "@types/yargs-parser": "^15.0.0",
    "@typescript-eslint/parser": "^4.21.0",
    "@wardpeet/brfs": "2.1.0",
    "angular": "^1.7.4",
    "archiver": "^3.0.0",
    "browserify": "^17.0.0",
    "bundle-phobia-cli": "^0.14.6",
    "c8": "^7.4.0",
    "chalk": "^2.4.1",
    "chrome-devtools-frontend": "1.0.727089",
    "conventional-changelog-cli": "^1.3.4",
    "cpy": "^7.0.1",
    "cross-env": "^7.0.2",
    "csv-validator": "^0.0.3",
    "devtools-protocol": "0.0.863986",
    "eslint": "^7.23.0",
    "eslint-config-google": "^0.9.1",
    "eslint-plugin-local-rules": "0.1.0",
    "event-target-shim": "^6.0.2",
    "gh-pages": "^2.0.1",
    "glob": "^7.1.3",
    "idb-keyval": "2.2.0",
    "intl-messageformat-parser": "^1.8.1",
    "jest": "^27.0.3",
    "jsdom": "^12.2.0",
    "jsonld": "^5.2.0",
    "jsonlint-mod": "^1.7.6",
    "lighthouse-plugin-publisher-ads": "^1.4.1",
    "mime-types": "^2.1.30",
    "node-fetch": "^2.6.1",
    "npm-run-posix-or-windows": "^2.0.2",
    "pako": "^2.0.3",
    "pretty-json-stringify": "^0.0.2",
    "puppeteer": "^9.1.1",
<<<<<<< HEAD
    "rollup": "^2.52.7",
    "rollup-plugin-brfs": "^1.0.1",
    "rollup-plugin-commonjs": "^10.1.0",
    "rollup-plugin-node-polyfills": "^0.2.1",
    "rollup-plugin-node-resolve": "^5.2.0",
    "rollup-plugin-replace": "^2.2.0",
    "rollup-plugin-shim": "^1.0.0",
=======
    "rollup": "^2.50.6",
    "rollup-plugin-commonjs": "^10.1.0",
>>>>>>> 7d1cb5a8
    "rollup-plugin-terser": "^7.0.2",
    "tabulator-tables": "^4.9.3",
    "terser": "^5.3.8",
    "typed-query-selector": "^2.4.0",
    "typescript": "4.2.3",
    "webtreemap-cdt": "^3.2.1"
  },
  "dependencies": {
    "axe-core": "4.2.3",
    "chrome-launcher": "^0.14.0",
    "configstore": "^5.0.1",
    "csp_evaluator": "^1.0.1",
    "cssstyle": "1.2.1",
    "enquirer": "^2.3.6",
    "http-link-header": "^0.8.0",
    "intl-messageformat": "^4.4.0",
    "jpeg-js": "^0.4.1",
    "js-library-detector": "^6.4.0",
    "lighthouse-logger": "^1.2.0",
    "lighthouse-stack-packs": "^1.5.0",
    "lodash.clonedeep": "^4.5.0",
    "lodash.get": "^4.4.2",
    "lodash.isequal": "^4.5.0",
    "lodash.set": "^4.3.2",
    "lookup-closest-locale": "6.0.4",
    "metaviewport-parser": "0.2.0",
    "open": "^6.4.0",
    "parse-cache-control": "1.0.1",
    "ps-list": "^7.2.0",
    "raven": "^2.2.1",
    "robots-parser": "^2.0.1",
    "semver": "^5.3.0",
    "speedline-core": "^1.4.3",
    "third-party-web": "^0.12.2",
    "update-notifier": "^4.1.0",
    "ws": "^7.0.0",
    "yargs": "^16.1.1",
    "yargs-parser": "^20.2.4"
  },
  "repository": "GoogleChrome/lighthouse",
  "keywords": [
    "google",
    "chrome",
    "devtools"
  ],
  "author": "The Lighthouse Authors",
  "license": "Apache-2.0",
  "bugs": {
    "url": "https://github.com/GoogleChrome/lighthouse/issues"
  },
  "nyc": {
    "reporter": [
      "text-summary"
    ],
    "tempDirectory": "./coverage",
    "include": [
      "**/lighthouse-core/**/*.js",
      "**/lighthouse-cli/**/*.js",
      "**/lighthouse-viewer/**/*.js"
    ],
    "exclude": [
      "**/third_party/**",
      "**/test/",
      "**/scripts/"
    ]
  },
  "homepage": "https://github.com/GoogleChrome/lighthouse#readme"
}<|MERGE_RESOLUTION|>--- conflicted
+++ resolved
@@ -154,7 +154,6 @@
     "pako": "^2.0.3",
     "pretty-json-stringify": "^0.0.2",
     "puppeteer": "^9.1.1",
-<<<<<<< HEAD
     "rollup": "^2.52.7",
     "rollup-plugin-brfs": "^1.0.1",
     "rollup-plugin-commonjs": "^10.1.0",
@@ -162,10 +161,6 @@
     "rollup-plugin-node-resolve": "^5.2.0",
     "rollup-plugin-replace": "^2.2.0",
     "rollup-plugin-shim": "^1.0.0",
-=======
-    "rollup": "^2.50.6",
-    "rollup-plugin-commonjs": "^10.1.0",
->>>>>>> 7d1cb5a8
     "rollup-plugin-terser": "^7.0.2",
     "tabulator-tables": "^4.9.3",
     "terser": "^5.3.8",
