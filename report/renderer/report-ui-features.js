/**
 * @license
 * Copyright 2017 The Lighthouse Authors. All Rights Reserved.
 *
 * Licensed under the Apache License, Version 2.0 (the "License");
 * you may not use this file except in compliance with the License.
 * You may obtain a copy of the License at
 *
 *      http://www.apache.org/licenses/LICENSE-2.0
 *
 * Unless required by applicable law or agreed to in writing, software
 * distributed under the License is distributed on an "AS-IS" BASIS,
 * WITHOUT WARRANTIES OR CONDITIONS OF ANY KIND, either express or implied.
 * See the License for the specific language governing permissions and
 * limitations under the License.
 */
'use strict';

/**
 * @fileoverview Adds tools button, print, and other dynamic functionality to
 * the report.
 */

/** @typedef {import('./dom').DOM} DOM */

import {ElementScreenshotRenderer} from './element-screenshot-renderer.js';
import {toggleDarkTheme} from './features-util.js';
import {openTreemap} from './open-tab.js';
import {TopbarFeatures} from './topbar-features.js';
import {Util} from './util.js';
import {getLhrFilenamePrefix} from '../generator/file-namer.js';

/**
 * @param {HTMLTableElement} tableEl
 * @return {Array<HTMLElement>}
 */
function getTableRows(tableEl) {
  return Array.from(tableEl.tBodies[0].rows);
}
export class ReportUIFeatures {
  /**
   * @param {DOM} dom
   * @param {LH.Renderer.Options} opts
   */
  constructor(dom, opts = {}) {
    /** @type {LH.Result} */
    this.json; // eslint-disable-line no-unused-expressions
    /** @type {DOM} */
    this._dom = dom;
<<<<<<< HEAD
    /** @type {Document} */
    this._document = this._dom.document();
    this._topbar = new TopbarFeatures(this, dom);
=======

    this._opts = opts;

    this._topbar = opts.omitTopbar ? null : new TopbarFeatures(this, dom);
    this.onMediaQueryChange = this.onMediaQueryChange.bind(this);
>>>>>>> 68ba77ac
  }

  /**
   * Adds tools button, print, and other functionality to the report. The method
   * should be called whenever the report needs to be re-rendered.
   * @param {LH.Result} lhr
   */
  initFeatures(lhr) {
    this.json = lhr;

<<<<<<< HEAD
    this._topbar.enable(lhr);
    this._topbar.resetUIState();
    this._setupThirdPartyFilter();
    this._setupElementScreenshotOverlay(this._dom.find('.lh-main', this._document));
=======
    if (this._topbar) {
      this._topbar.enable(lhr);
      this._topbar.resetUIState();
    }
    this._setupMediaQueryListeners();
    this._setupThirdPartyFilter();
    this._setupElementScreenshotOverlay(this._dom.rootEl);
>>>>>>> 68ba77ac

    let turnOffTheLights = false;
    // Do not query the system preferences for DevTools - DevTools should only apply dark theme
    // if dark is selected in the settings panel.
    const disableDarkMode = this._dom.isDevTools() || this._opts.disableAutoDarkModeAndFireworks;
    if (!disableDarkMode && window.matchMedia('(prefers-color-scheme: dark)').matches) {
      turnOffTheLights = true;
    }

    // Fireworks!
    // To get fireworks you need 100 scores in all core categories, except PWA (because going the PWA route is discretionary).
    const fireworksRequiredCategoryIds = ['performance', 'accessibility', 'best-practices', 'seo'];
    const scoresAll100 = fireworksRequiredCategoryIds.every(id => {
      const cat = lhr.categories[id];
      return cat && cat.score === 1;
    });
    if (scoresAll100) {
      turnOffTheLights = true;
      this._enableFireworks();
    }

    if (turnOffTheLights) {
      toggleDarkTheme(this._dom, true);
    }

    // Show the metric descriptions by default when there is an error.
    const hasMetricError = lhr.categories.performance && lhr.categories.performance.auditRefs
      .some(audit => Boolean(audit.group === 'metrics' && lhr.audits[audit.id].errorMessage));
    if (hasMetricError) {
      const toggleInputEl = this._dom.find('input.lh-metrics-toggle__input', this._dom.rootEl);
      toggleInputEl.checked = true;
    }

    const showTreemapApp =
      this.json.audits['script-treemap-data'] && this.json.audits['script-treemap-data'].details;
    if (showTreemapApp) {
      this.addButton({
        text: Util.i18n.strings.viewTreemapLabel,
        icon: 'treemap',
        onClick: () => openTreemap(this.json),
      });
    }

    // Fill in all i18n data.
    for (const node of this._dom.findAll('[data-i18n]', this._dom.rootEl)) {
      // These strings are guaranteed to (at least) have a default English string in Util.UIStrings,
      // so this cannot be undefined as long as `report-ui-features.data-i18n` test passes.
      const i18nKey = node.getAttribute('data-i18n');
      const i18nAttr = /** @type {keyof typeof Util.i18n.strings} */ (i18nKey);
      node.textContent = Util.i18n.strings[i18nAttr];
    }
  }

  /**
   * @param {{text: string, icon?: string, onClick: () => void}} opts
   */
  addButton(opts) {
    // Use qSA directly to as we don't want to throw (if this element is missing).
    const metricsEl = this._dom.rootEl.querySelector('.lh-audit-group--metrics');
    if (!metricsEl) return;

    let buttonsEl = metricsEl.querySelector('.lh-buttons');
    if (!buttonsEl) buttonsEl = this._dom.createChildOf(metricsEl, 'div', 'lh-buttons');

    const classes = [
      'lh-button',
    ];
    if (opts.icon) {
      classes.push('lh-report-icon');
      classes.push(`lh-report-icon--${opts.icon}`);
    }
    const buttonEl = this._dom.createChildOf(buttonsEl, 'button', classes.join(' '));
    buttonEl.textContent = opts.text;
    buttonEl.addEventListener('click', opts.onClick);
    return buttonEl;
  }

  /**
   * Returns the html that recreates this report.
   * @return {string}
   */
  getReportHtml() {
    if (this._topbar) {
      this._topbar.resetUIState();
    }
    return `<!doctype html><body>${this._dom.rootEl.outerHTML}`;
  }

  /**
   * Save json as a gist. Unimplemented in base UI features.
   */
  saveAsGist() {
    // TODO ?
    throw new Error('Cannot save as gist from base report');
  }

  _enableFireworks() {
    const scoresContainer = this._dom.find('.lh-scores-container', this._dom.rootEl);
    scoresContainer.classList.add('lh-score100');
    scoresContainer.addEventListener('click', _ => {
      scoresContainer.classList.toggle('lh-fireworks-paused');
    });
  }

  /**
   * Resets the state of page before capturing the page for export.
   * When the user opens the exported HTML page, certain UI elements should
   * be in their closed state (not opened) and the templates should be unstamped.
   */
  _resetUIState() {
    if (this._topbar) {
      this._topbar.resetUIState();
    }
  }

<<<<<<< HEAD
=======
  /**
   * Handle media query change events.
   * @param {MediaQueryList|MediaQueryListEvent} mql
   */
  onMediaQueryChange(mql) {
    this._dom.rootEl.classList.toggle('lh-narrow', mql.matches);
  }

>>>>>>> 68ba77ac
  _setupThirdPartyFilter() {
    // Some audits should not display the third party filter option.
    const thirdPartyFilterAuditExclusions = [
      // These audits deal explicitly with third party resources.
      'uses-rel-preconnect',
      'third-party-facades',
    ];
    // Some audits should hide third party by default.
    const thirdPartyFilterAuditHideByDefault = [
      // Only first party resources are actionable.
      'legacy-javascript',
    ];

    // Get all tables with a text url column.
    const tables = Array.from(this._dom.rootEl.querySelectorAll('table.lh-table'));
    const tablesWithUrls = tables
      .filter(el =>
        el.querySelector('td.lh-table-column--url, td.lh-table-column--source-location'))
      .filter(el => {
        const containingAudit = el.closest('.lh-audit');
        if (!containingAudit) throw new Error('.lh-table not within audit');
        return !thirdPartyFilterAuditExclusions.includes(containingAudit.id);
      });

    tablesWithUrls.forEach((tableEl) => {
      const rowEls = getTableRows(tableEl);
      const thirdPartyRows = this._getThirdPartyRows(rowEls, this.json.finalUrl);

      // create input box
      const filterTemplate = this._dom.createComponent('3pFilter');
      const filterInput = this._dom.find('input', filterTemplate);

      filterInput.addEventListener('change', e => {
        const shouldHideThirdParty = e.target instanceof HTMLInputElement && !e.target.checked;
        let even = true;
        let rowEl = rowEls[0];
        while (rowEl) {
          const shouldHide = shouldHideThirdParty && thirdPartyRows.includes(rowEl);

          // Iterate subsequent associated sub item rows.
          do {
            rowEl.classList.toggle('lh-row--hidden', shouldHide);
            // Adjust for zebra styling.
            rowEl.classList.toggle('lh-row--even', !shouldHide && even);
            rowEl.classList.toggle('lh-row--odd', !shouldHide && !even);

            rowEl = /** @type {HTMLElement} */ (rowEl.nextElementSibling);
          } while (rowEl && rowEl.classList.contains('lh-sub-item-row'));

          if (!shouldHide) even = !even;
        }
      });

      this._dom.find('.lh-3p-filter-count', filterTemplate).textContent =
          `${thirdPartyRows.length}`;
      this._dom.find('.lh-3p-ui-string', filterTemplate).textContent =
          Util.i18n.strings.thirdPartyResourcesLabel;

      const allThirdParty = thirdPartyRows.length === rowEls.length;
      const allFirstParty = !thirdPartyRows.length;

      // If all or none of the rows are 3rd party, hide the control.
      if (allThirdParty || allFirstParty) {
        this._dom.find('div.lh-3p-filter', filterTemplate).hidden = true;
      }

      // Add checkbox to the DOM.
      if (!tableEl.parentNode) return; // Keep tsc happy.
      tableEl.parentNode.insertBefore(filterTemplate, tableEl);

      // Hide third-party rows for some audits by default.
      const containingAudit = tableEl.closest('.lh-audit');
      if (!containingAudit) throw new Error('.lh-table not within audit');
      if (thirdPartyFilterAuditHideByDefault.includes(containingAudit.id) && !allThirdParty) {
        filterInput.click();
      }
    });
  }

  /**
   * @param {Element} rootEl
   */
  _setupElementScreenshotOverlay(rootEl) {
    const fullPageScreenshot =
      this.json.audits['full-page-screenshot'] &&
      this.json.audits['full-page-screenshot'].details &&
      this.json.audits['full-page-screenshot'].details.type === 'full-page-screenshot' &&
      this.json.audits['full-page-screenshot'].details;
    if (!fullPageScreenshot) return;

    ElementScreenshotRenderer.installOverlayFeature({
      dom: this._dom,
      rootEl: rootEl,
      overlayContainerEl: rootEl,
      fullPageScreenshot,
    });
  }

  /**
   * From a table with URL entries, finds the rows containing third-party URLs
   * and returns them.
   * @param {HTMLElement[]} rowEls
   * @param {string} finalUrl
   * @return {Array<HTMLElement>}
   */
  _getThirdPartyRows(rowEls, finalUrl) {
    /** @type {Array<HTMLElement>} */
    const thirdPartyRows = [];
    const finalUrlRootDomain = Util.getRootDomain(finalUrl);

    for (const rowEl of rowEls) {
      if (rowEl.classList.contains('lh-sub-item-row')) continue;

      const urlItem = rowEl.querySelector('div.lh-text__url');
      if (!urlItem) continue;

      const datasetUrl = urlItem.dataset.url;
      if (!datasetUrl) continue;
      const isThirdParty = Util.getRootDomain(datasetUrl) !== finalUrlRootDomain;
      if (!isThirdParty) continue;

      thirdPartyRows.push(rowEl);
    }

    return thirdPartyRows;
  }

  /**
   * DevTools uses its own file manager to download files, so it redefines this function.
   * Wrapper is necessary so DevTools can still override this function.
   *
   * @param {Blob|File} blob
   */
  _saveFile(blob) {
    const filename = getLhrFilenamePrefix(this.json);
    this._dom.saveFile(blob, filename);
  }
}<|MERGE_RESOLUTION|>--- conflicted
+++ resolved
@@ -47,17 +47,10 @@
     this.json; // eslint-disable-line no-unused-expressions
     /** @type {DOM} */
     this._dom = dom;
-<<<<<<< HEAD
-    /** @type {Document} */
-    this._document = this._dom.document();
-    this._topbar = new TopbarFeatures(this, dom);
-=======
 
     this._opts = opts;
 
     this._topbar = opts.omitTopbar ? null : new TopbarFeatures(this, dom);
-    this.onMediaQueryChange = this.onMediaQueryChange.bind(this);
->>>>>>> 68ba77ac
   }
 
   /**
@@ -68,20 +61,12 @@
   initFeatures(lhr) {
     this.json = lhr;
 
-<<<<<<< HEAD
-    this._topbar.enable(lhr);
-    this._topbar.resetUIState();
-    this._setupThirdPartyFilter();
-    this._setupElementScreenshotOverlay(this._dom.find('.lh-main', this._document));
-=======
     if (this._topbar) {
       this._topbar.enable(lhr);
       this._topbar.resetUIState();
     }
-    this._setupMediaQueryListeners();
     this._setupThirdPartyFilter();
     this._setupElementScreenshotOverlay(this._dom.rootEl);
->>>>>>> 68ba77ac
 
     let turnOffTheLights = false;
     // Do not query the system preferences for DevTools - DevTools should only apply dark theme
@@ -197,17 +182,6 @@
     }
   }
 
-<<<<<<< HEAD
-=======
-  /**
-   * Handle media query change events.
-   * @param {MediaQueryList|MediaQueryListEvent} mql
-   */
-  onMediaQueryChange(mql) {
-    this._dom.rootEl.classList.toggle('lh-narrow', mql.matches);
-  }
-
->>>>>>> 68ba77ac
   _setupThirdPartyFilter() {
     // Some audits should not display the third party filter option.
     const thirdPartyFilterAuditExclusions = [
