--- conflicted
+++ resolved
@@ -2,11 +2,7 @@
 
 exports[`CLI flags array values do not support csv when appropriate 1`] = `
 Object {
-<<<<<<< HEAD
-  "$0": "node_modules/mocha/bin/mocha.js",
-=======
-  "$0": "__REPLACED__",
->>>>>>> 17b71634
+  "$0": "__REPLACED__",
   "_": Array [
     "http://www.example.com",
   ],
@@ -52,11 +48,7 @@
 
 exports[`CLI flags array values support csv when appropriate 1`] = `
 Object {
-<<<<<<< HEAD
-  "$0": "node_modules/mocha/bin/mocha.js",
-=======
-  "$0": "__REPLACED__",
->>>>>>> 17b71634
+  "$0": "__REPLACED__",
   "_": Array [
     "http://www.example.com",
   ],
@@ -108,11 +100,7 @@
 
 exports[`CLI flags extraHeaders should convert extra headers to object 1`] = `
 Object {
-<<<<<<< HEAD
-  "$0": "node_modules/mocha/bin/mocha.js",
-=======
-  "$0": "__REPLACED__",
->>>>>>> 17b71634
+  "$0": "__REPLACED__",
   "_": Array [
     "http://www.example.com",
   ],
@@ -152,11 +140,7 @@
 
 exports[`CLI flags extraHeaders should read extra headers from file 1`] = `
 Object {
-<<<<<<< HEAD
-  "$0": "node_modules/mocha/bin/mocha.js",
-=======
-  "$0": "__REPLACED__",
->>>>>>> 17b71634
+  "$0": "__REPLACED__",
   "_": Array [
     "http://www.example.com",
   ],
@@ -198,11 +182,7 @@
 
 exports[`CLI flags screenEmulation deviceScaleFactor parses a non-integer numeric value 1`] = `
 Object {
-<<<<<<< HEAD
-  "$0": "node_modules/mocha/bin/mocha.js",
-=======
-  "$0": "__REPLACED__",
->>>>>>> 17b71634
+  "$0": "__REPLACED__",
   "_": Array [
     "http://www.example.com",
   ],
@@ -250,11 +230,7 @@
 
 exports[`CLI flags screenEmulation disabled parses the flag with no value as true 1`] = `
 Object {
-<<<<<<< HEAD
-  "$0": "node_modules/mocha/bin/mocha.js",
-=======
-  "$0": "__REPLACED__",
->>>>>>> 17b71634
+  "$0": "__REPLACED__",
   "_": Array [
     "http://www.example.com",
   ],
@@ -302,11 +278,7 @@
 
 exports[`CLI flags screenEmulation mobile parses the flag with no value as true 1`] = `
 Object {
-<<<<<<< HEAD
-  "$0": "node_modules/mocha/bin/mocha.js",
-=======
-  "$0": "__REPLACED__",
->>>>>>> 17b71634
+  "$0": "__REPLACED__",
   "_": Array [
     "http://www.example.com",
   ],
@@ -354,11 +326,7 @@
 
 exports[`CLI flags screenEmulation width parses a number value 1`] = `
 Object {
-<<<<<<< HEAD
-  "$0": "node_modules/mocha/bin/mocha.js",
-=======
-  "$0": "__REPLACED__",
->>>>>>> 17b71634
+  "$0": "__REPLACED__",
   "_": Array [
     "http://www.example.com",
   ],
@@ -406,11 +374,7 @@
 
 exports[`CLI flags settings are accepted from a file path (inlined budgets) 1`] = `
 Object {
-<<<<<<< HEAD
-  "$0": "node_modules/mocha/bin/mocha.js",
-=======
-  "$0": "__REPLACED__",
->>>>>>> 17b71634
+  "$0": "__REPLACED__",
   "_": Array [
     "http://www.example.com",
   ],
@@ -451,11 +415,7 @@
 
 exports[`CLI flags settings are accepted from a file path 1`] = `
 Object {
-<<<<<<< HEAD
-  "$0": "node_modules/mocha/bin/mocha.js",
-=======
-  "$0": "__REPLACED__",
->>>>>>> 17b71634
+  "$0": "__REPLACED__",
   "_": Array [
     "http://www.example.com",
   ],
